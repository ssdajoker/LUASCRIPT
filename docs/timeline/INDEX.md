﻿# Timeline / Journey
**Status**: ACTIVE
**Phase**: Doc alignment + CI/quality prep (see PROJECT_STATUS.md)
**Last updated**: 2025-01-XX (claims must match `PROJECT_STATUS.md`)
<<<<<<< HEAD
=======

### Doc truth source
- Canonical status and gaps: [PROJECT_STATUS.md](../../PROJECT_STATUS.md)
- Phase checklist details: [CHECKLIST_PHASES.md](../../CHECKLIST_PHASES.md)
- Note: Phase 1 is still open for pattern/destructuring support; static warnings and lint/format enforcement remain outstanding—defer to the above before citing completion percentages.
>>>>>>> b42d2f98

Phases and milestones from early foundation to current automation. Link deprecated plans to current equivalents.

## Project Phases

### Phase 1: Baseline Pipeline (Operational with gaps)
- **Goal**: JavaScript → IR → Lua transpilation working
- **Status**: Core pipeline operational and passing harness/parity smoke; Phase1 parser lacks pattern/destructuring support (handled only in enhanced pipeline).
- **Checklist delta**: Items in `CHECKLIST_PHASES.md` remain open for pattern/destructuring coverage and runtime validation.
- **Docs**: [PROJECT_STATUS.md](../../PROJECT_STATUS.md), [CHECKLIST_PHASES.md](../../CHECKLIST_PHASES.md)

### Phase 2: Static Warnings & Lint Gates (In progress)
- **Goal**: Reduce static warnings and enforce lint/format gates
- **Status**: Backlog tracked in `static_warnings*.txt`; lint/format is not yet CI-blocking.
- **Checklist delta**: `CHECKLIST_PHASES.md` static analysis checkbox is still open; next steps are to burn down warnings and wire blocking lint/format gates per `PROJECT_STATUS.md`.
- **Docs**: [PROJECT_STATUS.md](../../PROJECT_STATUS.md), [CHECKLIST_PHASES.md](../../CHECKLIST_PHASES.md)

### Phase 3: Doc Alignment + Pipeline Hardening (Current focus)
- **Goal**: Align all docs to PROJECT_STATUS and prepare CI/quality gates for enhanced pipeline parity
- **Key work (from PROJECT_STATUS.md)**:
  - [ ] Doc alignment to PROJECT_STATUS.md
  - [ ] Burn down static warnings; add lint/format gates
  - [ ] Consolidate IR builder patterns and determinism hooks
  - [ ] Implement documented feature gaps with harness/parity coverage
  - [ ] Harden CI with determinism/fuzz/parity/coverage gates
- **Checklist delta**: Cross-check Phase 3 boxes in `CHECKLIST_PHASES.md` against the `PROJECT_STATUS.md` Next Steps list before closing tasks.
- **Docs**: [PROJECT_STATUS.md](../../PROJECT_STATUS.md), [PHASE3_EXECUTION_PLAN.md](../../PHASE3_EXECUTION_PLAN.md), [CHECKLIST_PHASES.md](../../CHECKLIST_PHASES.md)

### Phase 4+: Feature Implementation & Roadmap
- **Planned**: Finish feature gaps from enhanced roadmap (array/control-flow/function expression edges) and extend coverage/performance gates
- **Details**: See [PROJECT_STATUS.md](../../PROJECT_STATUS.md)

## Legacy Phases (Archived Context)
These represent early planning and are preserved for context only. Refer to current phases above.

- Phase 2-4 Foundation — [PHASE_PLAN.md](../deprecated/PHASE_PLAN.md)
- Phase 5-6: IR integration — [PHASE5_6_PLAN.md](../deprecated/PHASE5_6_PLAN.md)
- Phase 8: Refinement — [PHASE8_A6_COMPLETE.md](../deprecated/PHASE8_A6_COMPLETE.md)
- Phase 9: Production readiness — [PHASE9_COMPLETE.md](../deprecated/PHASE9_COMPLETE.md)

## Canonical Status
For current health, gaps, and priorities, see [PROJECT_STATUS.md](../../PROJECT_STATUS.md) (updated 2025-01-XX).

---
**Navigation**: ← Home | ↑ Index | Next →<|MERGE_RESOLUTION|>--- conflicted
+++ resolved
@@ -2,14 +2,11 @@
 **Status**: ACTIVE
 **Phase**: Doc alignment + CI/quality prep (see PROJECT_STATUS.md)
 **Last updated**: 2025-01-XX (claims must match `PROJECT_STATUS.md`)
-<<<<<<< HEAD
-=======
 
 ### Doc truth source
 - Canonical status and gaps: [PROJECT_STATUS.md](../../PROJECT_STATUS.md)
 - Phase checklist details: [CHECKLIST_PHASES.md](../../CHECKLIST_PHASES.md)
 - Note: Phase 1 is still open for pattern/destructuring support; static warnings and lint/format enforcement remain outstanding—defer to the above before citing completion percentages.
->>>>>>> b42d2f98
 
 Phases and milestones from early foundation to current automation. Link deprecated plans to current equivalents.
 
