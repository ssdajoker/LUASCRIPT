--- conflicted
+++ resolved
@@ -472,12 +472,10 @@
       const output = await transpiler.transpile("let x = 5; console.log(x);");
       const luaCode = typeof output === "string" ? output : (output && output.code) || "";
 
-<<<<<<< HEAD
       if (luaCode.includes("local x = 5")) score += 0;
       else score -= 20;
     } catch {
       score -= 30;
-=======
             if (luaCode.includes("local x = 5")) score += 0;
             else score -= 20;
         } catch {
@@ -485,7 +483,6 @@
         }
         
         return Math.max(0, Math.min(100, score));
->>>>>>> 89d7f1a0
     }
         
     return Math.max(0, Math.min(100, score));
@@ -496,9 +493,7 @@
     const runtime = this.components.get("runtime");
     if (!runtime) return 0;
         
-<<<<<<< HEAD
     let score = 100; // Base score for having runtime
-=======
         // Test basic execution
         try {
             // Simulate execution test
@@ -506,7 +501,6 @@
         } catch {
             score -= 30;
         }
->>>>>>> 89d7f1a0
         
     // Test basic execution
     try {
@@ -524,9 +518,7 @@
     const advanced = this.components.get("advanced");
     if (!advanced) return 0;
         
-<<<<<<< HEAD
     let score = 100; // Base score for having advanced features
-=======
         // Test OOP transformation
         try {
             const result = advanced.transform("class Test {}", ["oop"]);
@@ -535,7 +527,6 @@
         } catch {
             score -= 25;
         }
->>>>>>> 89d7f1a0
         
     // Test OOP transformation
     try {
