
/**
 * LUASCRIPT Phase 2 Core - Advanced Interpreter Implementation
 * PS2/PS3 Specialists + Steve Jobs + Donald Knuth Excellence
 * 32+ Developer Team Implementation - CRUNCH MODE!
 */

// Removed unused AST node imports - not referenced in interpreter

/**
 * Manages the lexical scope for variables and functions during interpretation.
 */
class Environment {
  /**
     * Creates an instance of Environment.
     * @param {Environment|null} [parent=null] - The parent environment for scope chaining.
     */
  constructor(parent = null) {
    this.parent = parent;
    this.variables = new Map();
    this.constants = new Set();
    this.functions = new Map();
  }

  /**
     * Defines a new variable or constant in the current scope.
     * @param {string} name - The name of the variable.
     * @param {*} value - The value of the variable.
     * @param {boolean} [isConst=false] - Whether the variable is a constant.
     * @throws {ReferenceError} If the variable is already declared in the current scope.
     */
  define(name, value, isConst = false) {
    if (this.variables.has(name)) {
      throw new ReferenceError(`Variable '${name}' already declared in this scope`);
    }
        
    this.variables.set(name, value);
    if (isConst) {
      this.constants.add(name);
    }
  }

  /**
     * Retrieves the value of a variable, searching up the scope chain if necessary.
     * @param {string} name - The name of the variable.
     * @returns {*} The value of the variable.
     * @throws {ReferenceError} If the variable is not defined.
     */
  get(name) {
    if (this.variables.has(name)) {
      return this.variables.get(name);
    }
        
    if (this.parent) {
      return this.parent.get(name);
    }
        
    throw new ReferenceError(`Undefined variable '${name}'`);
  }

  /**
     * Assigns a new value to an existing variable.
     * @param {string} name - The name of the variable.
     * @param {*} value - The new value.
     * @throws {TypeError} If attempting to assign to a constant.
     * @throws {ReferenceError} If the variable is not defined.
     */
  set(name, value) {
    if (this.variables.has(name)) {
      if (this.constants.has(name)) {
        throw new TypeError(`Cannot assign to const variable '${name}'`);
      }
      this.variables.set(name, value);
      return;
    }
        
    if (this.parent) {
      this.parent.set(name, value);
      return;
    }
        
    throw new ReferenceError(`Undefined variable '${name}'`);
  }

  /**
     * Checks if a variable exists in the current scope or any parent scopes.
     * @param {string} name - The name of the variable.
     * @returns {boolean} True if the variable exists.
     */
  has(name) {
    return this.variables.has(name) || (this.parent && this.parent.has(name));
  }

  /**
     * Defines a function in the current scope.
     * @param {string} name - The name of the function.
     * @param {LuaScriptFunction} func - The function object.
     */
  defineFunction(name, func) {
    this.functions.set(name, func);
    this.define(name, func);
  }

  /**
     * Retrieves a function from the current scope or parent scopes.
     * @param {string} name - The name of the function.
     * @returns {LuaScriptFunction|null} The function object, or null if not found.
     */
  getFunction(name) {
    if (this.functions.has(name)) {
      return this.functions.get(name);
    }
        
    if (this.parent) {
      return this.parent.getFunction(name);
    }
        
    return null;
  }
}

/**
 * Represents a function within the LuaScript runtime, encapsulating its declaration, closure, and the interpreter instance.
 */
class LuaScriptFunction {
  /**
     * Creates an instance of LuaScriptFunction.
     * @param {object} declaration - The AST node for the function.
     * @param {Environment} closure - The environment where the function was defined.
     * @param {LuaScriptInterpreter} interpreter - The interpreter instance.
     */
  constructor(declaration, closure, interpreter) {
    this.declaration = declaration;
    this.closure = closure;
    this.interpreter = interpreter;
    this.isArrowFunction = declaration.type === "ArrowFunctionExpression";
    this.name = declaration.id ? declaration.id.name : "<anonymous>";
  }

  /**
     * Executes the function.
     * @param {any[]} [args=[]] - The arguments to the function.
     * @returns {*} The return value of the function.
     */
  call(args = []) {
    const environment = new Environment(this.closure);
        
    // Bind parameters
    const params = this.declaration.params || [];
    for (let i = 0; i < params.length; i++) {
      const param = params[i];
      const value = i < args.length ? args[i] : undefined;
      environment.define(param.name, value);
    }
        
    // Bind 'arguments' object for regular functions (not arrow functions)
    if (!this.isArrowFunction) {
      const argumentsObj = new LuaScriptArray(args);
      environment.define("arguments", argumentsObj);
    }
        
    const previous = this.interpreter.environment;
    this.interpreter.environment = environment;
        
    try {
      if (this.isArrowFunction && this.declaration.expression) {
        // Arrow function with expression body
        return this.interpreter.evaluate(this.declaration.body);
      } else {
        // Regular function or arrow function with block body
        this.interpreter.execute(this.declaration.body);
        return undefined; // No explicit return
      }
    } catch (error) {
      if (error instanceof ReturnValue) {
        return error.value;
      }
      throw error;
    } finally {
      this.interpreter.environment = previous;
    }
  }

  toString() {
    return `[Function: ${this.name}]`;
  }
}

/**
 * A custom implementation of a JavaScript-like array for the LuaScript runtime.
 */
class LuaScriptArray {
  /**
     * Creates an instance of LuaScriptArray.
     * @param {any[]} [elements=[]] - The initial elements of the array.
     */
  constructor(elements = []) {
    this.elements = [...elements];
    this.length = this.elements.length;
  }

  /**
     * Gets the element at the specified index.
     * @param {number} index - The index of the element.
     * @returns {*} The element at the specified index, or undefined if out of bounds.
     */
  get(index) {
    if (index < 0 || index >= this.length) {
      return undefined;
    }
    return this.elements[index];
  }

  /**
     * Sets the element at the specified index.
     * @param {number} index - The index to set.
     * @param {*} value - The value to set.
     */
  set(index, value) {
    if (index >= 0) {
      this.elements[index] = value;
      this.length = Math.max(this.length, index + 1);
    }
  }

  /**
     * Appends new elements to the end of an array, and returns the new length of the array.
     * @param {...*} values - The elements to add to the end of the array.
     * @returns {number} The new length of the array.
     */
  push(...values) {
    this.elements.push(...values);
    this.length = this.elements.length;
    return this.length;
  }

  /**
     * Removes the last element from an array and returns that element.
     * @returns {*} The removed element, or undefined if the array is empty.
     */
  pop() {
    if (this.length === 0) return undefined;
    const value = this.elements.pop();
    this.length = this.elements.length;
    return value;
  }

  /**
     * Removes the first element from an array and returns that element.
     * @returns {*} The removed element, or undefined if the array is empty.
     */
  shift() {
    if (this.length === 0) return undefined;
    const value = this.elements.shift();
    this.length = this.elements.length;
    return value;
  }

  /**
     * Adds one or more elements to the beginning of an array and returns the new length of the array.
     * @param {...*} values - The elements to add to the front of the array.
     * @returns {number} The new length of the array.
     */
  unshift(...values) {
    this.elements.unshift(...values);
    this.length = this.elements.length;
    return this.length;
  }

  /**
     * Returns a shallow copy of a portion of an array into a new array object.
     * @param {number} [start=0] - The beginning of the specified portion of the array.
     * @param {number} [end=this.length] - The end of the specified portion of the array.
     * @returns {LuaScriptArray} A new array containing the extracted elements.
     */
  slice(start = 0, end = this.length) {
    return new LuaScriptArray(this.elements.slice(start, end));
  }

  /**
     * Changes the contents of an array by removing or replacing existing elements and/or adding new elements in place.
     * @param {number} start - The index at which to start changing the array.
     * @param {number} [deleteCount=0] - The number of elements to remove.
     * @param {...*} items - The elements to add to the array.
     * @returns {LuaScriptArray} A new array containing the deleted elements.
     */
  splice(start, deleteCount = 0, ...items) {
    const deleted = this.elements.splice(start, deleteCount, ...items);
    this.length = this.elements.length;
    return new LuaScriptArray(deleted);
  }

  /**
     * Returns the first index at which a given element can be found in the array, or -1 if it is not present.
     * @param {*} searchElement - The element to locate in the array.
     * @param {number} [fromIndex=0] - The index to start the search at.
     * @returns {number} The first index of the element in the array; -1 if not found.
     */
  indexOf(searchElement, fromIndex = 0) {
    return this.elements.indexOf(searchElement, fromIndex);
  }

  /**
     * Determines whether an array includes a certain value among its entries.
     * @param {*} searchElement - The element to search for.
     * @param {number} [fromIndex=0] - The position in this array at which to begin searching.
     * @returns {boolean} True if the element is found.
     */
  includes(searchElement, fromIndex = 0) {
    return this.elements.includes(searchElement, fromIndex);
  }

  /**
     * Joins all elements of an array into a string.
     * @param {string} [separator=','] - The separator string.
     * @returns {string} The joined string.
     */
  join(separator = ",") {
    return this.elements.join(separator);
  }

  /**
     * Reverses an array in place.
     * @returns {this} The reversed array.
     */
  reverse() {
    this.elements.reverse();
    return this;
  }

  /**
     * Sorts the elements of an array in place.
     * @param {function} [compareFn] - The function used to determine the order of the elements.
     * @returns {this} The sorted array.
     */
  sort(compareFn) {
    this.elements.sort(compareFn);
    return this;
  }

  /**
     * Executes a provided function once for each array element.
     * @param {function} callback - The function to execute for each element.
     * @param {*} [thisArg] - The value to use as `this` when executing the callback.
     */
  forEach(callback, thisArg) {
    for (let i = 0; i < this.length; i++) {
      callback.call(thisArg, this.elements[i], i, this);
    }
  }

  /**
     * Creates a new array populated with the results of calling a provided function on every element in the calling array.
     * @param {function} callback - The function to execute for each element.
     * @param {*} [thisArg] - The value to use as `this` when executing the callback.
     * @returns {LuaScriptArray} A new array with each element being the result of the callback function.
     */
  map(callback, thisArg) {
    const result = new LuaScriptArray();
    for (let i = 0; i < this.length; i++) {
      result.elements[i] = callback.call(thisArg, this.elements[i], i, this);
    }
    result.length = this.length;
    return result;
  }

  /**
     * Creates a new array with all elements that pass the test implemented by the provided function.
     * @param {function} callback - The function to test each element of the array.
     * @param {*} [thisArg] - The value to use as `this` when executing the callback.
     * @returns {LuaScriptArray} A new array with the elements that pass the test.
     */
  filter(callback, thisArg) {
    const result = new LuaScriptArray();
    for (let i = 0; i < this.length; i++) {
      if (callback.call(thisArg, this.elements[i], i, this)) {
        result.elements.push(this.elements[i]);
      }
    }
    result.length = result.elements.length;
    return result;
  }

  /**
     * Executes a reducer function on each element of the array, resulting in a single output value.
     * @param {function} callback - The function to execute on each element in the array.
     * @param {*} [initialValue] - The value to use as the first argument to the first call of the callback.
     * @returns {*} The single value that results from the reduction.
     */
  reduce(callback, initialValue) {
    let accumulator = initialValue;
    let startIndex = 0;
        
    if (arguments.length < 2) {
      if (this.length === 0) {
        throw new TypeError("Reduce of empty array with no initial value");
      }
      accumulator = this.elements[0];
      startIndex = 1;
    }
        
    for (let i = startIndex; i < this.length; i++) {
      accumulator = callback(accumulator, this.elements[i], i, this);
    }
        
    return accumulator;
  }

  /**
     * Returns a string representation of the array.
     * @returns {string} The string representation.
     */
  toString() {
    return this.elements.toString();
  }

  /**
     * Returns the primitive value of the array.
     * @returns {any[]} The array of elements.
     */
  valueOf() {
    return this.elements;
  }

  /**
     * Returns an iterator for the array.
     * @returns {Iterator} The iterator object.
     */
  [Symbol.iterator]() {
    return this.elements[Symbol.iterator]();
  }
}

/**
 * A custom implementation of a JavaScript-like object for the LuaScript runtime.
 */
class LuaScriptObject {
  /**
     * Creates an instance of LuaScriptObject.
     * @param {object} [properties={}] - The initial properties of the object.
     */
  constructor(properties = {}) {
    this.properties = new Map();
        
    for (const [key, value] of Object.entries(properties)) {
      this.properties.set(key, value);
    }
  }

  /**
     * Gets the value of a property.
     * @param {string} key - The property key.
     * @returns {*} The value of the property.
     */
  get(key) {
    return this.properties.get(String(key));
  }

  /**
     * Sets the value of a property.
     * @param {string} key - The property key.
     * @param {*} value - The new value.
     */
  set(key, value) {
    this.properties.set(String(key), value);
  }

  /**
     * Checks if a property exists on the object.
     * @param {string} key - The property key.
     * @returns {boolean} True if the property exists.
     */
  has(key) {
    return this.properties.has(String(key));
  }

  /**
     * Deletes a property from the object.
     * @param {string} key - The property key.
     * @returns {boolean} True if the property was successfully deleted.
     */
  delete(key) {
    return this.properties.delete(String(key));
  }

  /**
     * Gets an array of the object's property keys.
     * @returns {string[]} An array of keys.
     */
  keys() {
    return Array.from(this.properties.keys());
  }

  /**
     * Gets an array of the object's property values.
     * @returns {any[]} An array of values.
     */
  values() {
    return Array.from(this.properties.values());
  }

  /**
     * Gets an array of the object's key-value pairs.
     * @returns {[string, any][]} An array of entries.
     */
  entries() {
    return Array.from(this.properties.entries());
  }

  /**
     * Returns a string representation of the object.
     * @returns {string} The string representation.
     */
  toString() {
    const entries = this.entries().map(([k, v]) => `${k}: ${v}`);
    return `{ ${entries.join(", ")} }`;
  }

  /**
     * Returns the primitive value of the object.
     * @returns {object} The plain JavaScript object.
     */
  valueOf() {
    const obj = {};
    for (const [key, value] of this.properties) {
      obj[key] = value;
    }
    return obj;
  }
}

/** Custom error for handling return values. */
class ReturnValue extends Error {
  constructor(value) {
    super();
    this.value = value;
  }
}

/** Custom error for handling break statements. */
class BreakException extends Error {
  constructor() {
    super();
  }
}

/** Custom error for handling continue statements. */
class ContinueException extends Error {
  constructor() {
    super();
  }
}

/**
 * The core interpreter for executing LuaScript ASTs.
 */
class LuaScriptInterpreter {
  /**
     * Creates an instance of the LuaScriptInterpreter.
     * @param {object} [options={}] - Configuration options for the interpreter.
     * @param {boolean} [options.strictMode=false] - Whether to enable strict mode.
     * @param {number} [options.maxCallStack=1000] - The maximum call stack size.
     * @param {number} [options.maxExecutionTime=30000] - The maximum execution time in milliseconds.
     */
  constructor(options = {}) {
    this.globals = new Environment();
    this.environment = this.globals;
    this.options = {
      strictMode: options.strictMode || false,
      maxCallStack: options.maxCallStack || 1000,
      maxExecutionTime: options.maxExecutionTime || 30000, // 30 seconds
      ...options
    };
    this.callStack = [];
    this.startTime = null;
    this.setupBuiltins();
  }

  /**
     * Sets up the built-in functions and objects in the global environment.
     * @private
     */
  setupBuiltins() {
    // Console functions
    this.globals.define("console", new LuaScriptObject({
      log: (...args) => console.log(...args),
      error: (...args) => console.error(...args),
      warn: (...args) => console.warn(...args),
      info: (...args) => console.info(...args)
    }));

    // Global functions
    this.globals.define("print", (...args) => console.log(...args));
    this.globals.define("parseInt", (str, radix = 10) => parseInt(str, radix));
    this.globals.define("parseFloat", (str) => parseFloat(str));
    this.globals.define("isNaN", (value) => isNaN(value));
    this.globals.define("isFinite", (value) => isFinite(value));

    // Type checking functions
    this.globals.define("typeof", (value) => {
      if (value === null) return "object";
      if (value instanceof LuaScriptArray) return "object";
      if (value instanceof LuaScriptObject) return "object";
      if (value instanceof LuaScriptFunction) return "function";
      return typeof value;
    });

    // Array constructor
    this.globals.define("Array", (...args) => {
      if (args.length === 1 && typeof args[0] === "number") {
        return new LuaScriptArray(new Array(args[0]));
      }
      return new LuaScriptArray(args);
    });

    // Object constructor
    this.globals.define("Object", (value) => {
      if (value === null || value === undefined) return new LuaScriptObject();
      return value;
    });

    // Math object
    this.globals.define("Math", new LuaScriptObject({
      PI: Math.PI,
      E: Math.E,
      abs: Math.abs,
      ceil: Math.ceil,
      floor: Math.floor,
      round: Math.round,
      max: Math.max,
      min: Math.min,
      pow: Math.pow,
      sqrt: Math.sqrt,
      random: Math.random,
      sin: Math.sin,
      cos: Math.cos,
      tan: Math.tan
    }));

    // String constructor and methods
    this.globals.define("String", (value) => String(value));

    // Number constructor
    this.globals.define("Number", (value) => Number(value));

    // Boolean constructor
    this.globals.define("Boolean", (value) => Boolean(value));
  }

  /**
    setupBuiltins() {
        // Console functions
        this.globals.define("console", new LuaScriptObject({
            log: (...args) => console.log(...args),
            error: (...args) => console.error(...args),
            warn: (...args) => console.warn(...args),
            info: (...args) => console.info(...args)
        }));

        // Global functions
        this.globals.define("print", (...args) => console.log(...args));
        this.globals.define("parseInt", (str, radix = 10) => parseInt(str, radix));
        this.globals.define("parseFloat", (str) => parseFloat(str));
        this.globals.define("isNaN", (value) => isNaN(value));
        this.globals.define("isFinite", (value) => isFinite(value));

        // Type checking functions
        this.globals.define("typeof", (value) => {
            if (value === null) return "object";
            if (value instanceof LuaScriptArray) return "object";
            if (value instanceof LuaScriptObject) return "object";
            if (value instanceof LuaScriptFunction) return "function";
            return typeof value;
        });

        // Array constructor
        this.globals.define("Array", (...args) => {
            if (args.length === 1 && typeof args[0] === "number") {
                return new LuaScriptArray(new Array(args[0]));
            }
            return new LuaScriptArray(args);
        });

        // Object constructor
        this.globals.define("Object", (value) => {
            if (value === null || value === undefined) return new LuaScriptObject();
            return value;
        });

        // Math object
        this.globals.define("Math", new LuaScriptObject({
            PI: Math.PI,
            E: Math.E,
            abs: Math.abs,
            ceil: Math.ceil,
            floor: Math.floor,
            round: Math.round,
            max: Math.max,
            min: Math.min,
            pow: Math.pow,
            sqrt: Math.sqrt,
            random: Math.random,
            sin: Math.sin,
            cos: Math.cos,
            tan: Math.tan
        }));

        // String constructor and methods
        this.globals.define("String", (value) => String(value));

        // Number constructor
        this.globals.define("Number", (value) => Number(value));

        // Boolean constructor
        this.globals.define("Boolean", (value) => Boolean(value));
    }

    /**
     * Interprets the given AST.
     * @param {object} ast - The root node of the AST to interpret.
     * @returns {*} The result of the interpretation.
     */
  interpret(ast) {
    this.startTime = Date.now();
    this.callStack = [];
        
    try {
      return this.execute(ast);
    } catch (error) {
      if (error instanceof ReturnValue) {
        return error.value;
      }
      throw error;
    }
  }

  /**
     * Executes an AST node.
     * @param {object} node - The node to execute.
     * @returns {*} The result of the execution.
     * @private
     */
  execute(node) {
    this.checkExecutionTime();
        
    if (!node) return undefined;

    switch (node.type) {
    case "Program":
      return this.executeProgram(node);
    case "BlockStatement":
      return this.executeBlockStatement(node);
    case "ExpressionStatement":
      return this.evaluate(node.expression);
    case "VariableDeclaration":
      return this.executeVariableDeclaration(node);
    case "FunctionDeclaration":
      return this.executeFunctionDeclaration(node);
    case "ReturnStatement":
      return this.executeReturnStatement(node);
    case "IfStatement":
      return this.executeIfStatement(node);
    case "WhileStatement":
      return this.executeWhileStatement(node);
    case "ForStatement":
      return this.executeForStatement(node);
    case "BreakStatement":
      throw new BreakException();
    case "ContinueStatement":
      throw new ContinueException();
    default:
      return this.evaluate(node);
    }
  }

  /**
     * Executes a program node.
     * @param {object} node - The program node.
     * @returns {*} The result of the last statement.
     * @private
     */
  executeProgram(node) {
    let result = undefined;
    for (const statement of node.body) {
      result = this.execute(statement);
    }
    return result;
  }

  /**
     * Executes a block statement in a new scope.
     * @param {object} node - The block statement node.
     * @returns {*} The result of the last statement in the block.
     * @private
     */
  executeBlockStatement(node) {
    const previous = this.environment;
    this.environment = new Environment(previous);
        
    try {
      let result = undefined;
      for (const statement of node.body) {
        result = this.execute(statement);
      }
      return result;
    } finally {
      this.environment = previous;
    }
  }

  /**
     * Executes a variable declaration.
     * @param {object} node - The variable declaration node.
     * @private
     */
  executeVariableDeclaration(node) {
    for (const declarator of node.declarations) {
      const name = declarator.id.name;
      const value = declarator.init ? this.evaluate(declarator.init) : undefined;
      const isConst = node.kind === "const";
            
      this.environment.define(name, value, isConst);
    }
    return undefined;
  }

  /**
     * Executes a function declaration.
     * @param {object} node - The function declaration node.
     * @private
     */
  executeFunctionDeclaration(node) {
    const func = new LuaScriptFunction(node, this.environment, this);
    this.environment.defineFunction(node.id.name, func);
    return undefined;
  }

  /**
     * Executes a return statement.
     * @param {object} node - The return statement node.
     * @throws {ReturnValue} Throws a ReturnValue to be caught by a function call.
     * @private
     */
  executeReturnStatement(node) {
    const value = node.argument ? this.evaluate(node.argument) : undefined;
    throw new ReturnValue(value);
  }

  /**
     * Executes an if statement.
     * @param {object} node - The if statement node.
     * @returns {*} The result of the executed branch.
     * @private
     */
  executeIfStatement(node) {
    const condition = this.evaluate(node.test);
        
    if (this.isTruthy(condition)) {
      return this.execute(node.consequent);
    } else if (node.alternate) {
      return this.execute(node.alternate);
    }
        
    return undefined;
  }

  /**
     * Executes a while statement.
     * @param {object} node - The while statement node.
     * @returns {*} The result of the last executed statement in the loop.
     * @private
     */
  executeWhileStatement(node) {
    let result = undefined;
        
    try {
      while (this.isTruthy(this.evaluate(node.test))) {
        try {
          result = this.execute(node.body);
        } catch (error) {
          if (error instanceof ContinueException) {
            continue;
          }
          throw error;
        }
      }
    } catch (error) {
      if (error instanceof BreakException) {
        return result;
      }
      throw error;
    }
        
    return result;
  }

  /**
     * Executes a for statement.
     * @param {object} node - The for statement node.
     * @returns {*} The result of the last executed statement in the loop.
     * @private
     */
  executeForStatement(node) {
    const previous = this.environment;
    this.environment = new Environment(previous);
        
    try {
      // Initialize
      if (node.init) {
        this.execute(node.init);
      }
            
      let result = undefined;
            
      try {
         
        while (true) {
          // Test condition
          if (node.test && !this.isTruthy(this.evaluate(node.test))) {
            break;
          }
            try {
                while (true) {
                    // Test condition
                    if (node.test && !this.isTruthy(this.evaluate(node.test))) {
                        break;
                    }
                    
                    // Execute body
                    try {
                        result = this.execute(node.body);
                    } catch (error) {
                        if (error instanceof ContinueException) {
                            // Continue to update
                        } else {
                            throw error;
                        }
                    }
                    
          // Execute body
          try {
            result = this.execute(node.body);
          } catch (error) {
            if (error instanceof ContinueException) {
              // Continue to update
            } else {
              throw error;
            }
          }
                    
          // Update
          if (node.update) {
            this.evaluate(node.update);
          }
        }
      } catch (error) {
        if (error instanceof BreakException) {
          return result;
        }
        throw error;
      }
            
      return result;
    } finally {
      this.environment = previous;
    }
  }

  /**
     * Evaluates an AST node.
     * @param {object} node - The node to evaluate.
     * @returns {*} The result of the evaluation.
     * @private
     */
  evaluate(node) {
    this.checkExecutionTime();
        
    if (!node) return undefined;

    switch (node.type) {
    case "Literal":
      return node.value;
    case "Identifier":
      return this.environment.get(node.name);
    case "ThisExpression":
      return this.environment.get("this");
    case "BinaryExpression":
      return this.evaluateBinaryExpression(node);
    case "UnaryExpression":
      return this.evaluateUnaryExpression(node);
    case "AssignmentExpression":
      return this.evaluateAssignmentExpression(node);
    case "UpdateExpression":
      return this.evaluateUpdateExpression(node);
    case "LogicalExpression":
      return this.evaluateLogicalExpression(node);
    case "ConditionalExpression":
      return this.evaluateConditionalExpression(node);
    case "CallExpression":
      return this.evaluateCallExpression(node);
    case "MemberExpression":
      return this.evaluateMemberExpression(node);
    case "ArrayExpression":
      return this.evaluateArrayExpression(node);
    case "ObjectExpression":
      return this.evaluateObjectExpression(node);
    case "ArrowFunctionExpression":
    case "FunctionExpression":
      return new LuaScriptFunction(node, this.environment, this);
    default:
      throw new Error(`Unknown expression type: ${node.type}`);
    }
  }

  /**
     * Evaluates a binary expression.
     * @param {object} node - The binary expression node.
     * @returns {*} The result of the operation.
     * @private
     */
  evaluateBinaryExpression(node) {
    const left = this.evaluate(node.left);
    const right = this.evaluate(node.right);
        
    switch (node.operator) {
    case "+": return left + right;
    case "-": return left - right;
    case "*": return left * right;
    case "/": return left / right;
    case "%": return left % right;
    case "==": return left === right;
    case "!=": return left !== right;
    case "===": return left === right;
    case "!==": return left !== right;
    case "<": return left < right;
    case ">": return left > right;
    case "<=": return left <= right;
    case ">=": return left >= right;
    case "&": return left & right;
    case "|": return left | right;
    case "^": return left ^ right;
    case "<<": return left << right;
    case ">>": return left >> right;
    default:
      throw new Error(`Unknown binary operator: ${node.operator}`);
    }
  }

  /**
        switch (node.operator) {
        case "+": return left + right;
        case "-": return left - right;
        case "*": return left * right;
        case "/": return left / right;
        case "%": return left % right;
<<<<<<< HEAD
        case "==": return left == right;
=======
        // eslint-disable-next-line eqeqeq -- emulate JavaScript loose equality semantics
        case "==": return left == right;
        // eslint-disable-next-line eqeqeq -- emulate JavaScript loose inequality semantics
>>>>>>> 59e2d780
        case "!=": return left != right;
        case "===": return left === right;
        case "!==": return left !== right;
        case "<": return left < right;
        case ">": return left > right;
        case "<=": return left <= right;
        case ">=": return left >= right;
        case "&": return left & right;
        case "|": return left | right;
        case "^": return left ^ right;
        case "<<": return left << right;
        case ">>": return left >> right;
        default:
            throw new Error(`Unknown binary operator: ${node.operator}`);
        }
    }

    /**
     * Evaluates a unary expression.
     * @param {object} node - The unary expression node.
     * @returns {*} The result of the operation.
     * @private
     */
  evaluateUnaryExpression(node) {
    const argument = this.evaluate(node.argument);
        
    switch (node.operator) {
    case "+": return +argument;
    case "-": return -argument;
    case "!": return !argument;
    case "~": return ~argument;
    default:
      throw new Error(`Unknown unary operator: ${node.operator}`);
    }
  }

  /**
     * Evaluates an assignment expression.
     * @param {object} node - The assignment expression node.
     * @returns {*} The assigned value.
     * @private
     */
  evaluateAssignmentExpression(node) {
    const value = this.evaluate(node.right);
        
    if (node.left.type === "Identifier") {
      if (node.operator === "=") {
        this.environment.set(node.left.name, value);
      } else {
        const current = this.environment.get(node.left.name);
        let newValue;
                
        switch (node.operator) {
        case "+=": newValue = current + value; break;
        case "-=": newValue = current - value; break;
        case "*=": newValue = current * value; break;
        case "/=": newValue = current / value; break;
        default:
          throw new Error(`Unknown assignment operator: ${node.operator}`);
        }
                
        this.environment.set(node.left.name, newValue);
        return newValue;
      }
    } else if (node.left.type === "MemberExpression") {
      const object = this.evaluate(node.left.object);
      const property = node.left.computed ? 
        this.evaluate(node.left.property) : 
        node.left.property.name;
            
      if (node.operator === "=") {
        this.setProperty(object, property, value);
      } else {
        const current = this.getProperty(object, property);
        let newValue;
                
        switch (node.operator) {
        case "+=": newValue = current + value; break;
        case "-=": newValue = current - value; break;
        case "*=": newValue = current * value; break;
        case "/=": newValue = current / value; break;
        default:
          throw new Error(`Unknown assignment operator: ${node.operator}`);
        }
                
        this.setProperty(object, property, newValue);
        return newValue;
      }
    }
        
    return value;
  }

  /**
     * Evaluates an update expression.
     * @param {object} node - The update expression node.
     * @returns {number} The updated or original value, depending on the operator (prefix/postfix).
     * @private
     */
  evaluateUpdateExpression(node) {
    if (node.argument.type === "Identifier") {
      const name = node.argument.name;
      const current = this.environment.get(name);
      const newValue = node.operator === "++" ? current + 1 : current - 1;
            
      this.environment.set(name, newValue);
            
      return node.prefix ? newValue : current;
    } else if (node.argument.type === "MemberExpression") {
      const object = this.evaluate(node.argument.object);
      const property = node.argument.computed ? 
        this.evaluate(node.argument.property) : 
        node.argument.property.name;
            
      const current = this.getProperty(object, property);
      const newValue = node.operator === "++" ? current + 1 : current - 1;
            
      this.setProperty(object, property, newValue);
            
      return node.prefix ? newValue : current;
    }
        
    throw new Error("Invalid left-hand side in assignment");
  }

  /**
     * Evaluates a logical expression.
     * @param {object} node - The logical expression node.
     * @returns {*} The result of the logical operation.
     * @private
     */
  evaluateLogicalExpression(node) {
    const left = this.evaluate(node.left);
        
    if (node.operator === "&&") {
      return this.isTruthy(left) ? this.evaluate(node.right) : left;
    } else if (node.operator === "||") {
      return this.isTruthy(left) ? left : this.evaluate(node.right);
    }
        
    throw new Error(`Unknown logical operator: ${node.operator}`);
  }

  /**
     * Evaluates a conditional (ternary) expression.
     * @param {object} node - The conditional expression node.
     * @returns {*} The result of the evaluated branch.
     * @private
     */
  evaluateConditionalExpression(node) {
    const test = this.evaluate(node.test);
    return this.isTruthy(test) ? 
      this.evaluate(node.consequent) : 
      this.evaluate(node.alternate);
  }

  /**
     * Evaluates a function call expression.
     * @param {object} node - The call expression node.
     * @returns {*} The return value of the function call.
     * @private
     */
  evaluateCallExpression(node) {
    const callee = this.evaluate(node.callee);
    const args = node.arguments.map(arg => this.evaluate(arg));
        
    if (typeof callee === "function") {
      // Native JavaScript function
      return callee.apply(null, args);
    } else if (callee instanceof LuaScriptFunction) {
      // LuaScript function
      this.checkCallStack();
      this.callStack.push(callee.name);
            
      try {
        return callee.call(args);
      } finally {
        this.callStack.pop();
      }
    } else {
      throw new TypeError(`${callee} is not a function`);
    }
  }

  /**
     * Evaluates a member expression.
     * @param {object} node - The member expression node.
     * @returns {*} The value of the member.
     * @private
     */
  evaluateMemberExpression(node) {
    const object = this.evaluate(node.object);
    const property = node.computed ? 
      this.evaluate(node.property) : 
      node.property.name;
        
    return this.getProperty(object, property);
  }

  /**
     * Evaluates an array expression.
     * @param {object} node - The array expression node.
     * @returns {LuaScriptArray} The new array.
     * @private
     */
  evaluateArrayExpression(node) {
    const elements = node.elements.map(element => 
      element ? this.evaluate(element) : undefined
    );
    return new LuaScriptArray(elements);
  }

  /**
     * Evaluates an object expression.
     * @param {object} node - The object expression node.
     * @returns {LuaScriptObject} The new object.
     * @private
     */
  evaluateObjectExpression(node) {
    const obj = new LuaScriptObject();
        
    for (const property of node.properties) {
      const key = property.computed ? 
        this.evaluate(property.key) : 
        property.key.name || property.key.value;
      const value = this.evaluate(property.value);
            
      obj.set(key, value);
    }
        
    return obj;
  }

  /**
     * Gets a property from an object or array.
     * @param {object|LuaScriptArray|LuaScriptObject} object - The object to get the property from.
     * @param {string|number} property - The property key.
     * @returns {*} The value of the property.
     * @private
     */
  getProperty(object, property) {
    if (object instanceof LuaScriptArray) {
      if (typeof property === "number" || /^\d+$/.test(property)) {
        return object.get(Number(property));
      }
      // Array methods
      const method = object[property];
      if (typeof method === "function") {
        return method.bind(object);
      }
      return object[property];
    } else if (object instanceof LuaScriptObject) {
      return object.get(property);
    } else if (object !== null && object !== undefined) {
      return object[property];
    getProperty(object, property) {
        if (object instanceof LuaScriptArray) {
            if (typeof property === "number" || /^\d+$/.test(property)) {
                return object.get(Number(property));
            }
            // Array methods
            const method = object[property];
            if (typeof method === "function") {
                return method.bind(object);
            }
            return object[property];
        } else if (object instanceof LuaScriptObject) {
            return object.get(property);
        } else if (object !== null && object !== undefined) {
            return object[property];
        }
        
        return undefined;
    }
        
    return undefined;
  }

  /**
     * Sets a property on an object or array.
     * @param {object|LuaScriptArray|LuaScriptObject} object - The object to set the property on.
     * @param {string|number} property - The property key.
     * @param {*} value - The value to set.
     * @private
     */
  setProperty(object, property, value) {
    if (object instanceof LuaScriptArray) {
      if (typeof property === "number" || /^\d+$/.test(property)) {
        object.set(Number(property), value);
      } else {
        object[property] = value;
      }
    } else if (object instanceof LuaScriptObject) {
      object.set(property, value);
    } else if (object !== null && object !== undefined) {
      object[property] = value;
    } else {
      throw new TypeError("Cannot set property on null or undefined");
    }
  }

  /**
    setProperty(object, property, value) {
        if (object instanceof LuaScriptArray) {
            if (typeof property === "number" || /^\d+$/.test(property)) {
                object.set(Number(property), value);
            } else {
                object[property] = value;
            }
        } else if (object instanceof LuaScriptObject) {
            object.set(property, value);
        } else if (object !== null && object !== undefined) {
            object[property] = value;
        } else {
            throw new TypeError("Cannot set property on null or undefined");
        }
    }

    /**
     * Determines if a value is truthy.
     * @param {*} value - The value to check.
     * @returns {boolean} True if the value is truthy.
     * @private
     */
  isTruthy(value) {
    if (value === null || value === undefined) return false;
    if (typeof value === "boolean") return value;
    if (typeof value === "number") return value !== 0 && !isNaN(value);
    if (typeof value === "string") return value.length > 0;
    return true;
  }

  /**
     * Checks if the execution time has exceeded the maximum allowed time.
     * @private
     */
  checkExecutionTime() {
    if (this.startTime && Date.now() - this.startTime > this.options.maxExecutionTime) {
      throw new Error("Maximum execution time exceeded");
    }
  }

  /**
     * Checks if the call stack has exceeded the maximum allowed size.
     * @private
     */
  checkCallStack() {
    if (this.callStack.length >= this.options.maxCallStack) {
      throw new Error("Maximum call stack size exceeded");
    }
  }

  /**
     * Gets the current call stack.
     * @returns {string[]} The call stack.
     */
  getCallStack() {
    return [...this.callStack];
  }

  /**
     * Gets the current environment.
     * @returns {Environment} The current environment.
     */
  getEnvironment() {
    return this.environment;
  }

  /**
     * Gets the global environment.
     * @returns {Environment} The global environment.
     */
  getGlobals() {
    return this.globals;
  }
}

module.exports = {
  LuaScriptInterpreter,
  Environment,
  LuaScriptFunction,
  LuaScriptArray,
  LuaScriptObject,
  ReturnValue,
  BreakException,
  ContinueException
};<|MERGE_RESOLUTION|>--- conflicted
+++ resolved
@@ -1053,13 +1053,10 @@
         case "*": return left * right;
         case "/": return left / right;
         case "%": return left % right;
-<<<<<<< HEAD
         case "==": return left == right;
-=======
         // eslint-disable-next-line eqeqeq -- emulate JavaScript loose equality semantics
         case "==": return left == right;
         // eslint-disable-next-line eqeqeq -- emulate JavaScript loose inequality semantics
->>>>>>> 59e2d780
         case "!=": return left != right;
         case "===": return left === right;
         case "!==": return left !== right;
