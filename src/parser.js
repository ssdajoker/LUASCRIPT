
/**
<<<<<<< HEAD
 * LUASCRIPT Parser - PERFECT PARSER INITIATIVE Phase 1 Implementation
 * 
 * PHASE 1 ENHANCEMENTS:
 * - Fixed string concatenation bug in code generator
 * - Comprehensive runtime validation and input validation
 * - Consistent parsing strategy alignment across all modules
 * - Enhanced memory management with leak prevention
 * - Improved error handling and recovery mechanisms
 * 
 * Supports arrow functions, memory management, and enhanced error handling
=======
 * LUASCRIPT Parser - Phase 1D Implementation + Tony Yoka's PS2/PS3 Optimizations
 * 
 * MULTI-TEAM ENHANCEMENT:
 * - Steve Jobs & Donald Knuth: Algorithmic Excellence
 * - Tony Yoka PS2/PS3 Team: Memory & Performance Optimizations
 * - Main Dev Team: 95% Phase Completion Push
 * - Sundar/Linus/Ada: Stability & Harmony
 * 
 * Features:
 * - Arrow functions, memory management, enhanced error handling
 * - PS2/PS3-inspired memory pool allocation
 * - Cache-aware data structures
 * - Performance monitoring integration
>>>>>>> f5ce488c
 */

/**
 * Manages memory allocation for AST nodes, incorporating optimizations inspired by PS2/PS3 architecture.
 * This includes memory pooling and performance tracking to ensure efficient parsing.
 */
class MemoryManager {
    /**
     * Creates an instance of the MemoryManager.
     * @param {number} [maxNodes=10000] - The maximum number of nodes that can be allocated.
     * @param {number} [maxDepth=100] - The maximum recursion depth for parsing.
     */
    constructor(maxNodes = 10000, maxDepth = 100) {
        this.maxNodes = maxNodes;
        this.maxDepth = maxDepth;
        this.nodeCount = 0;
        this.currentDepth = 0;
        this.allocatedNodes = new Set();
        
<<<<<<< HEAD
        // PERFECT PARSER INITIATIVE - Phase 1: Enhanced memory tracking
        this.nodeTypeStats = new Map();
        this.peakMemoryUsage = 0;
        this.allocationHistory = [];
        this.leakDetectionEnabled = true;
=======
        // Tony Yoka's PS2/PS3 Memory Optimizations
        this.memoryPools = {
            small: { size: 64, nodes: [], allocated: 0 },    // Small nodes (64 bytes equivalent)
            medium: { size: 256, nodes: [], allocated: 0 },  // Medium nodes (256 bytes equivalent)
            large: { size: 1024, nodes: [], allocated: 0 }   // Large nodes (1KB equivalent)
        };
        
        // Pre-allocate node pools (PS2/PS3 style)
        this.initializeNodePools();
        
        // Performance tracking
        this.stats = {
            allocations: 0,
            deallocations: 0,
            poolHits: 0,
            poolMisses: 0,
            peakMemory: 0
        };
>>>>>>> f5ce488c
    }

    /**
     * Initializes the node pools for memory management.
     * @private
     */
    initializeNodePools() {
        // Pre-allocate nodes in pools to avoid runtime allocation overhead
        for (const [poolName, pool] of Object.entries(this.memoryPools)) {
            for (let i = 0; i < 50; i++) { // Pre-allocate 50 nodes per pool
                pool.nodes.push({
                    id: `pool_${poolName}_${i}`,
                    inUse: false,
                    data: {},
                    lastUsed: 0
                });
            }
        }
    }

    /**
     * Allocates a new AST node, using a memory pool if available.
     * @param {string} type - The type of the node to allocate.
     * @param {object} [data={}] - The data to store in the node.
     * @returns {object} The allocated node.
     * @throws {Error} If the memory or depth limit is exceeded.
     */
    allocateNode(type, data = {}) {
        // PHASE 1: Enhanced memory limit checking with better error messages
        if (this.nodeCount >= this.maxNodes) {
            const stats = this.getDetailedStats();
            throw new Error(
                `LUASCRIPT_MEMORY_ERROR: Memory limit exceeded (${this.maxNodes} nodes). ` +
                `Current usage: ${stats.memoryUsage}. Top node types: ${stats.topNodeTypes.join(', ')}`
            );
        }
        
        // PHASE 1: Input validation for node creation
        if (typeof type !== 'string' || type.trim().length === 0) {
            throw new Error('LUASCRIPT_PARSER_ERROR: Node type must be a non-empty string');
        }
        
        if (typeof data !== 'object' || data === null) {
            throw new Error('LUASCRIPT_PARSER_ERROR: Node data must be an object');
        }
        
        this.stats.allocations++;
        
        // Tony Yoka's PS2/PS3 Pool Allocation Strategy
        const nodeSize = this.estimateNodeSize(type, data);
        const poolName = this.selectPool(nodeSize);
        const pool = this.memoryPools[poolName];
        
        // Try to get node from pool first
        const pooledNode = pool.nodes.find(n => !n.inUse);
        if (pooledNode) {
            // Reuse pooled node
            pooledNode.inUse = true;
            pooledNode.type = type;
            pooledNode.data = { ...data };
            if (pooledNode.__dataKeys) {
                for (const key of pooledNode.__dataKeys) {
                    delete pooledNode[key];
                }
            }
            pooledNode.__dataKeys = Object.keys(data);
            for (const key of pooledNode.__dataKeys) {
                pooledNode[key] = data[key];
            }
            pooledNode.lastUsed = Date.now();
            pooledNode._allocated = true;
            
            pool.allocated++;
            this.stats.poolHits++;
            this.nodeCount++;
            this.allocatedNodes.add(pooledNode);
            
            return pooledNode;
        }
        
        // Fallback to regular allocation if pool is exhausted
        this.stats.poolMisses++;
        const node = {
            id: `node_${this.nodeCount}`,
            type,
            ...data,
            _allocated: true,
<<<<<<< HEAD
            _createdAt: Date.now(),
            _depth: this.currentDepth
=======
            _pooled: false,
            __dataKeys: Object.keys(data)
>>>>>>> f5ce488c
        };
        
        this.nodeCount++;
        this.allocatedNodes.add(node);
        
<<<<<<< HEAD
        // PHASE 1: Enhanced statistics tracking
        this.nodeTypeStats.set(type, (this.nodeTypeStats.get(type) || 0) + 1);
        this.peakMemoryUsage = Math.max(this.peakMemoryUsage, this.nodeCount);
        
        if (this.allocationHistory.length < 1000) { // Keep last 1000 allocations
            this.allocationHistory.push({ type, timestamp: Date.now(), depth: this.currentDepth });
=======
        // Track peak memory usage
        if (this.nodeCount > this.stats.peakMemory) {
            this.stats.peakMemory = this.nodeCount;
>>>>>>> f5ce488c
        }
        
        return node;
    }

    /**
     * Estimates the memory size of a node.
     * @param {string} type - The node type.
     * @param {object} data - The node data.
     * @returns {number} The estimated size in bytes.
     * @private
     */
    estimateNodeSize(type, data) {
        // Estimate node size based on type and data
        const baseSize = 32; // Base node overhead
        const typeSize = type.length * 2;
        const dataSize = JSON.stringify(data).length;
        return baseSize + typeSize + dataSize;
    }

    /**
     * Selects the appropriate memory pool for a given node size.
     * @param {number} estimatedSize - The estimated size of the node.
     * @returns {string} The name of the selected pool.
     * @private
     */
    selectPool(estimatedSize) {
        if (estimatedSize <= 64) return 'small';
        if (estimatedSize <= 256) return 'medium';
        return 'large';
    }

    /**
     * Enters a new scope, incrementing the depth counter.
     * @throws {Error} If the maximum depth is exceeded.
     */
    enterScope() {
        this.currentDepth++;
        if (this.currentDepth > this.maxDepth) {
            throw new Error(
                `LUASCRIPT_PARSER_ERROR: Stack overflow - maximum depth ${this.maxDepth} exceeded. ` +
                `This usually indicates infinite recursion or deeply nested structures.`
            );
        }
    }

    /**
     * Exits the current scope, decrementing the depth counter.
     */
    exitScope() {
        this.currentDepth = Math.max(0, this.currentDepth - 1);
        
        // PHASE 1: Leak detection - check for nodes that should be cleaned up
        if (this.leakDetectionEnabled && this.currentDepth === 0) {
            this.detectPotentialLeaks();
        }
    }

    /**
     * PERFECT PARSER INITIATIVE - Phase 1: Memory Leak Detection
     * Detects nodes that may have been leaked during parsing
     */
    detectPotentialLeaks() {
        const suspiciousNodes = [];
        const currentTime = Date.now();
        
        for (const node of this.allocatedNodes) {
            // Nodes older than 10 seconds at depth 0 might be leaked
            if (node._allocated && (currentTime - node._createdAt) > 10000) {
                suspiciousNodes.push(node);
            }
        }
        
        if (suspiciousNodes.length > 0) {
            console.warn(
                `LUASCRIPT_MEMORY_WARNING: Detected ${suspiciousNodes.length} potentially leaked nodes. ` +
                `Consider calling cleanup() if parsing is complete.`
            );
        }
    }

    /**
     * Cleans up allocated nodes and resets the memory manager's state.
     */
    cleanup() {
        this.stats.deallocations += this.allocatedNodes.size;
        
        // Return pooled nodes to their pools
        for (const node of this.allocatedNodes) {
            if (node._allocated) {
                node._allocated = false;
<<<<<<< HEAD
                // PHASE 1: More thorough cleanup
                delete node._createdAt;
                delete node._depth;
=======
                
                // If it's a pooled node, return it to the pool
                if (node.id && node.id.startsWith('pool_')) {
                    const poolName = node.id.split('_')[1];
                    const pool = this.memoryPools[poolName];
                    if (pool) {
                        node.inUse = false;
                        node.data = {};
                        if (node.__dataKeys) {
                            for (const key of node.__dataKeys) {
                                delete node[key];
                            }
                            node.__dataKeys = [];
                        }
                        pool.allocated--;
                    }
                }
>>>>>>> f5ce488c
            }
        }
        
        this.allocatedNodes.clear();
        this.nodeCount = 0;
        this.currentDepth = 0;
        
        // PHASE 1: Reset enhanced tracking
        this.nodeTypeStats.clear();
        this.allocationHistory = [];
    }

    /**
     * Retrieves statistics about memory usage and performance.
     * @returns {object} An object containing detailed statistics.
     */
    getStats() {
        const poolStats = {};
        for (const [poolName, pool] of Object.entries(this.memoryPools)) {
            poolStats[poolName] = {
                total: pool.nodes.length,
                allocated: pool.allocated,
                available: pool.nodes.length - pool.allocated,
                utilization: pool.nodes.length > 0 ? (pool.allocated / pool.nodes.length * 100).toFixed(1) + '%' : '0%'
            };
        }

        return {
            nodeCount: this.nodeCount,
            currentDepth: this.currentDepth,
            maxNodes: this.maxNodes,
            maxDepth: this.maxDepth,
            memoryUsage: `${this.nodeCount}/${this.maxNodes} nodes`,
<<<<<<< HEAD
            peakMemoryUsage: this.peakMemoryUsage
        };
    }

    /**
     * PERFECT PARSER INITIATIVE - Phase 1: Detailed Memory Statistics
     * Provides comprehensive memory usage information for debugging
     */
    getDetailedStats() {
        const topNodeTypes = Array.from(this.nodeTypeStats.entries())
            .sort((a, b) => b[1] - a[1])
            .slice(0, 5)
            .map(([type, count]) => `${type}(${count})`);
        
        return {
            ...this.getStats(),
            topNodeTypes,
            nodeTypeBreakdown: Object.fromEntries(this.nodeTypeStats),
            allocationRate: this.allocationHistory.length > 1 ? 
                (this.allocationHistory.length / ((Date.now() - this.allocationHistory[0].timestamp) / 1000)).toFixed(2) + ' nodes/sec' : 
                'N/A'
=======
            peakMemory: this.stats.peakMemory,
            allocations: this.stats.allocations,
            deallocations: this.stats.deallocations,
            poolHitRate: this.stats.allocations > 0 ? ((this.stats.poolHits / this.stats.allocations) * 100).toFixed(1) + '%' : '0%',
            poolStats: poolStats,
            tonyYokaOptimizations: {
                memoryPools: 'Active',
                poolAllocation: 'Enabled',
                performanceTracking: 'Enabled'
            }
>>>>>>> f5ce488c
        };
    }
}

/**
 * Represents a token in the source code.
 */
class Token {
    /**
     * Creates an instance of a Token.
     * @param {string} type - The type of the token (e.g., 'IDENTIFIER', 'NUMBER').
     * @param {*} value - The value of the token.
     * @param {number} [line=1] - The line number where the token appears.
     * @param {number} [column=1] - The column number where the token appears.
     */
    constructor(type, value, line = 1, column = 1) {
        this.type = type;
        this.value = value;
        this.line = line;
        this.column = column;
    }
}

/**
 * The Lexer class is responsible for breaking the input code string into a sequence of tokens.
 */
class Lexer {
    /**
     * Creates an instance of the Lexer.
     * @param {string} input - The source code to tokenize.
     */
    constructor(input) {
        this.input = input;
        this.position = 0;
        this.line = 1;
        this.column = 1;
        this.tokens = [];
    }

    /**
     * Tokenizes the input string into an array of tokens.
     * @returns {Token[]} The array of tokens.
     * @throws {Error} If an unexpected character is encountered.
     */
    tokenize() {
        while (this.position < this.input.length) {
            this.skipWhitespace();
            
            if (this.position >= this.input.length) break;
            
            const char = this.input[this.position];
            
            // Arrow function operator
            if (char === '=' && this.peek() === '>') {
                this.tokens.push(new Token('ARROW', '=>', this.line, this.column));
                this.advance(2);
                continue;
            }
            
            // Other operators and tokens
            if (char === '(') {
                this.tokens.push(new Token('LPAREN', '(', this.line, this.column));
                this.advance();
            } else if (char === ')') {
                this.tokens.push(new Token('RPAREN', ')', this.line, this.column));
                this.advance();
            } else if (char === '{') {
                this.tokens.push(new Token('LBRACE', '{', this.line, this.column));
                this.advance();
            } else if (char === '}') {
                this.tokens.push(new Token('RBRACE', '}', this.line, this.column));
                this.advance();
            } else if (char === ',') {
                this.tokens.push(new Token('COMMA', ',', this.line, this.column));
                this.advance();
            } else if (char === ';') {
                this.tokens.push(new Token('SEMICOLON', ';', this.line, this.column));
                this.advance();
            } else if (char === '=') {
                this.tokens.push(new Token('ASSIGN', '=', this.line, this.column));
                this.advance();
            } else if (char === '+') {
                this.tokens.push(new Token('PLUS', '+', this.line, this.column));
                this.advance();
            } else if (char === '-') {
                this.tokens.push(new Token('MINUS', '-', this.line, this.column));
                this.advance();
            } else if (char === '*') {
                this.tokens.push(new Token('MULTIPLY', '*', this.line, this.column));
                this.advance();
            } else if (char === '/') {
                this.tokens.push(new Token('DIVIDE', '/', this.line, this.column));
                this.advance();
            } else if (char === '<') {
                if (this.peek() === '=') {
                    this.tokens.push(new Token('LESS_EQUAL', '<=', this.line, this.column));
                    this.advance(2);
                } else {
                    this.tokens.push(new Token('LESS', '<', this.line, this.column));
                    this.advance();
                }
            } else if (char === '>') {
                if (this.peek() === '=') {
                    this.tokens.push(new Token('GREATER_EQUAL', '>=', this.line, this.column));
                    this.advance(2);
                } else {
                    this.tokens.push(new Token('GREATER', '>', this.line, this.column));
                    this.advance();
                }
            } else if (char === '!') {
                if (this.peek() === '=') {
                    this.tokens.push(new Token('NOT_EQUAL', '!=', this.line, this.column));
                    this.advance(2);
                } else {
                    this.tokens.push(new Token('NOT', '!', this.line, this.column));
                    this.advance();
                }
            } else if (char === '&' && this.peek() === '&') {
                this.tokens.push(new Token('AND', '&&', this.line, this.column));
                this.advance(2);
            } else if (char === '|' && this.peek() === '|') {
                this.tokens.push(new Token('OR', '||', this.line, this.column));
                this.advance(2);
            } else if (char === '[') {
                this.tokens.push(new Token('LBRACKET', '[', this.line, this.column));
                this.advance();
            } else if (char === ']') {
                this.tokens.push(new Token('RBRACKET', ']', this.line, this.column));
                this.advance();
            } else if (this.isAlpha(char)) {
                this.tokenizeIdentifier();
            } else if (this.isDigit(char)) {
                this.tokenizeNumber();
            } else if (char === '"' || char === "'") {
                this.tokenizeString();
            } else {
                throw new Error(`Unexpected character '${char}' at line ${this.line}, column ${this.column}`);
            }
        }
        
        this.tokens.push(new Token('EOF', null, this.line, this.column));
        return this.tokens;
    }

    /**
     * Advances the lexer's position in the input string.
     * @param {number} [count=1] - The number of characters to advance.
     * @private
     */
    advance(count = 1) {
        for (let i = 0; i < count; i++) {
            if (this.position < this.input.length) {
                if (this.input[this.position] === '\n') {
                    this.line++;
                    this.column = 1;
                } else {
                    this.column++;
                }
                this.position++;
            }
        }
    }

    /**
     * Peeks at a character in the input string without advancing the position.
     * @param {number} [offset=1] - The offset from the current position to peek.
     * @returns {string|null} The character at the given offset, or null if out of bounds.
     * @private
     */
    peek(offset = 1) {
        const pos = this.position + offset;
        return pos < this.input.length ? this.input[pos] : null;
    }

    /**
     * Skips whitespace characters in the input string.
     * @private
     */
    skipWhitespace() {
        while (this.position < this.input.length && /\s/.test(this.input[this.position])) {
            this.advance();
        }
    }

    /**
     * Checks if a character is alphabetic.
     * @param {string} char - The character to check.
     * @returns {boolean} True if the character is alphabetic.
     * @private
     */
    isAlpha(char) {
        return /[a-zA-Z_]/.test(char);
    }

    /**
     * Checks if a character is a digit.
     * @param {string} char - The character to check.
     * @returns {boolean} True if the character is a digit.
     * @private
     */
    isDigit(char) {
        return /[0-9]/.test(char);
    }

    /**
     * Checks if a character is alphanumeric.
     * @param {string} char - The character to check.
     * @returns {boolean} True if the character is alphanumeric.
     * @private
     */
    isAlphaNumeric(char) {
        return this.isAlpha(char) || this.isDigit(char);
    }

    /**
     * Tokenizes an identifier or a keyword.
     * @private
     */
    tokenizeIdentifier() {
        const start = this.position;
        while (this.position < this.input.length && this.isAlphaNumeric(this.input[this.position])) {
            this.advance();
        }
        
        const value = this.input.substring(start, this.position);
        const keywords = {
            'function': 'FUNCTION',
            'return': 'RETURN',
            'if': 'IF',
            'else': 'ELSE',
            'while': 'WHILE',
            'for': 'FOR',
            'let': 'LET',
            'const': 'CONST',
            'var': 'VAR',
            'true': 'TRUE',
            'false': 'FALSE',
            'null': 'NULL'
        };
        
        const type = keywords[value] || 'IDENTIFIER';
        this.tokens.push(new Token(type, value, this.line, this.column - value.length));
    }

    /**
     * Tokenizes a number literal.
     * @private
     */
    tokenizeNumber() {
        const start = this.position;
        while (this.position < this.input.length && (this.isDigit(this.input[this.position]) || this.input[this.position] === '.')) {
            this.advance();
        }
        
        const value = this.input.substring(start, this.position);
        this.tokens.push(new Token('NUMBER', parseFloat(value), this.line, this.column - value.length));
    }

    /**
     * Tokenizes a string literal.
     * @private
     * @throws {Error} If the string is unterminated.
     */
    tokenizeString() {
        const quote = this.input[this.position];
        this.advance(); // Skip opening quote
        
        const start = this.position;
        while (this.position < this.input.length && this.input[this.position] !== quote) {
            if (this.input[this.position] === '\\') {
                this.advance(); // Skip escape character
            }
            this.advance();
        }
        
        if (this.position >= this.input.length) {
            throw new Error(`Unterminated string at line ${this.line}`);
        }
        
        const value = this.input.substring(start, this.position);
        this.advance(); // Skip closing quote
        this.tokens.push(new Token('STRING', value, this.line, this.column - value.length - 2));
    }
}

/**
 * The Parser class constructs an Abstract Syntax Tree (AST) from a sequence of tokens.
 */
class Parser {
    /**
     * Creates an instance of the Parser.
     * @param {Token[]} tokens - The array of tokens from the lexer.
     * @param {MemoryManager} [memoryManager] - The memory manager to use for AST node allocation.
     */
    constructor(tokens, memoryManager = new MemoryManager()) {
        // PERFECT PARSER INITIATIVE - Phase 1: Input validation and strategy alignment
        this.validateConstructorInputs(tokens, memoryManager);
        
        this.tokens = tokens;
        this.position = 0;
        this.memoryManager = memoryManager;
        
        // PHASE 1: Parser strategy configuration for consistency
        this.parsingStrategy = {
            strictMode: true,
            allowRecovery: true,
            maxErrorsBeforeAbort: 10,
            trackSourceLocations: true
        };
        
        this.errors = [];
        this.warnings = [];
    }

    /**
     * PERFECT PARSER INITIATIVE - Phase 1: Constructor Input Validation
     * Ensures consistent parser initialization across all modules
     */
    validateConstructorInputs(tokens, memoryManager) {
        if (!Array.isArray(tokens)) {
            throw new Error('LUASCRIPT_PARSER_ERROR: Tokens must be an array');
        }
        
        if (tokens.length === 0) {
            throw new Error('LUASCRIPT_PARSER_ERROR: Token array cannot be empty');
        }
        
        // Validate token structure
        for (let i = 0; i < tokens.length; i++) {
            const token = tokens[i];
            if (!token || typeof token.type !== 'string') {
                throw new Error(`LUASCRIPT_PARSER_ERROR: Invalid token at position ${i} - missing or invalid type`);
            }
            if (typeof token.line !== 'number' || typeof token.column !== 'number') {
                throw new Error(`LUASCRIPT_PARSER_ERROR: Invalid token at position ${i} - missing line/column information`);
            }
        }
        
        // Ensure EOF token exists
        const lastToken = tokens[tokens.length - 1];
        if (lastToken.type !== 'EOF') {
            throw new Error('LUASCRIPT_PARSER_ERROR: Token array must end with EOF token');
        }
        
        if (memoryManager && !(memoryManager instanceof MemoryManager)) {
            throw new Error('LUASCRIPT_PARSER_ERROR: memoryManager must be an instance of MemoryManager');
        }
    }

    /**
     * Parses the tokens into an AST.
     * @returns {object} The root node of the AST.
     */
    parse() {
        try {
            this.memoryManager.enterScope();
            
            // PHASE 1: Enhanced program node with metadata
            const program = this.memoryManager.allocateNode('Program', {
                body: [],
                sourceType: 'script',
                parsingStartTime: Date.now(),
                parsingStrategy: { ...this.parsingStrategy }
            });
            
            while (!this.isAtEnd()) {
                try {
                    const stmt = this.parseStatement();
                    if (stmt) {
                        program.body.push(stmt);
                    }
                } catch (error) {
                    // PHASE 1: Error recovery strategy
                    this.handleParsingError(error);
                    
                    if (this.errors.length >= this.parsingStrategy.maxErrorsBeforeAbort) {
                        throw new Error(
                            `LUASCRIPT_PARSER_ERROR: Too many parsing errors (${this.errors.length}). ` +
                            `Aborting parse. First error: ${this.errors[0].message}`
                        );
                    }
                    
                    // Try to recover by skipping to next statement
                    this.recoverToNextStatement();
                }
            }
            
            // PHASE 1: Add parsing completion metadata
            program.parsingEndTime = Date.now();
            program.parsingDuration = program.parsingEndTime - program.parsingStartTime;
            program.errors = [...this.errors];
            program.warnings = [...this.warnings];
            
            return program;
        } finally {
            this.memoryManager.exitScope();
        }
    }

    /**
<<<<<<< HEAD
     * PERFECT PARSER INITIATIVE - Phase 1: Enhanced Error Handling
     * Provides consistent error handling across all parsing methods
     */
    handleParsingError(error) {
        const currentToken = this.peek();
        const errorInfo = {
            message: error.message,
            line: currentToken.line,
            column: currentToken.column,
            position: this.position,
            tokenType: currentToken.type,
            tokenValue: currentToken.value,
            timestamp: Date.now()
        };
        
        this.errors.push(errorInfo);
        
        // Log error for debugging (can be disabled in production)
        if (this.parsingStrategy.strictMode) {
            console.error(`LUASCRIPT_PARSER_ERROR at ${errorInfo.line}:${errorInfo.column}: ${errorInfo.message}`);
        }
    }

    /**
     * PERFECT PARSER INITIATIVE - Phase 1: Error Recovery Strategy
     * Attempts to recover from parsing errors to continue parsing
     */
    recoverToNextStatement() {
        if (!this.parsingStrategy.allowRecovery) {
            return;
        }
        
        // Skip tokens until we find a likely statement boundary
        const statementBoundaries = ['SEMICOLON', 'RBRACE', 'LET', 'CONST', 'VAR', 'FUNCTION', 'IF', 'WHILE', 'FOR', 'RETURN'];
        
        while (!this.isAtEnd() && !statementBoundaries.includes(this.peek().type)) {
            this.advance();
        }
        
        // If we found a semicolon, skip it
        if (this.check('SEMICOLON')) {
            this.advance();
        }
    }

    /**
     * PERFECT PARSER INITIATIVE - Phase 1: Parser Strategy Validation
     * Ensures consistent parsing behavior across all methods
     */
    validateParsingStrategy() {
        const requiredProperties = ['strictMode', 'allowRecovery', 'maxErrorsBeforeAbort', 'trackSourceLocations'];
        
        for (const prop of requiredProperties) {
            if (!(prop in this.parsingStrategy)) {
                throw new Error(`LUASCRIPT_PARSER_ERROR: Missing required parsing strategy property: ${prop}`);
            }
        }
        
        if (typeof this.parsingStrategy.strictMode !== 'boolean') {
            throw new Error('LUASCRIPT_PARSER_ERROR: strictMode must be a boolean');
        }
        
        if (typeof this.parsingStrategy.allowRecovery !== 'boolean') {
            throw new Error('LUASCRIPT_PARSER_ERROR: allowRecovery must be a boolean');
        }
        
        if (typeof this.parsingStrategy.maxErrorsBeforeAbort !== 'number' || this.parsingStrategy.maxErrorsBeforeAbort < 1) {
            throw new Error('LUASCRIPT_PARSER_ERROR: maxErrorsBeforeAbort must be a positive number');
        }
    }

=======
     * Parses a single statement.
     * @returns {object} The AST node for the statement.
     * @private
     */
>>>>>>> f5ce488c
    parseStatement() {
        this.memoryManager.enterScope();
        try {
            if (this.match('LET', 'CONST', 'VAR')) {
                return this.parseVariableDeclaration();
            }
            
            if (this.match('FUNCTION')) {
                return this.parseFunctionDeclaration();
            }
            
            if (this.match('IF')) {
                return this.parseIfStatement();
            }
            
            if (this.match('WHILE')) {
                return this.parseWhileStatement();
            }
            
            if (this.match('RETURN')) {
                return this.parseReturnStatement();
            }
            
            return this.parseExpressionStatement();
        } finally {
            this.memoryManager.exitScope();
        }
    }

    /**
     * Parses an expression.
     * @returns {object} The AST node for the expression.
     * @private
     */
    parseExpression() {
        return this.parseArrowFunction();
    }

    /**
     * Parses an arrow function expression.
     * @returns {object} The AST node for the arrow function or a lower-precedence expression.
     * @private
     */
    parseArrowFunction() {
        const checkpoint = this.position;
        
        try {
            // Try to parse as arrow function
            let params = [];
            
            // Single parameter without parentheses: x => x * 2
            if (this.check('IDENTIFIER') && this.peekNext()?.type === 'ARROW') {
                const param = this.advance();
                params = [this.memoryManager.allocateNode('Parameter', {
                    name: param.value
                })];
            }
            // Multiple parameters with parentheses: (x, y) => x + y
            else if (this.check('LPAREN')) {
                this.advance(); // consume '('
                
                if (!this.check('RPAREN')) {
                    do {
                        if (!this.check('IDENTIFIER')) {
                            throw new Error('Expected parameter name');
                        }
                        const param = this.advance();
                        params.push(this.memoryManager.allocateNode('Parameter', {
                            name: param.value
                        }));
                    } while (this.match('COMMA'));
                }
                
                if (!this.match('RPAREN')) {
                    throw new Error('Expected ")" after parameters');
                }
            }
            
            // Check for arrow operator
            if (this.match('ARROW')) {
                let body;
                
                // Block body: (x) => { return x * 2; }
                if (this.check('LBRACE')) {
                    body = this.parseBlockStatement();
                }
                // Expression body: (x) => x * 2
                else {
                    const expr = this.parseAssignment();
                    body = this.memoryManager.allocateNode('ExpressionStatement', {
                        expression: expr
                    });
                }
                
                return this.memoryManager.allocateNode('ArrowFunction', {
                    params,
                    body,
                    isAsync: false
                });
            }
        } catch (error) {
            // If arrow function parsing fails, reset and try assignment
            this.position = checkpoint;
        }
        
        return this.parseAssignment();
    }

    /**
     * Parses an assignment expression.
     * @returns {object} The AST node for the assignment or a lower-precedence expression.
     * @private
     */
    parseAssignment() {
        let expr = this.parseLogicalOr();
        
        if (this.match('ASSIGN')) {
            const value = this.parseAssignment();
            return this.memoryManager.allocateNode('AssignmentExpression', {
                left: expr,
                operator: '=',
                right: value
            });
        }
        
        return expr;
    }

    /**
     * Parses a logical OR expression.
     * @returns {object} The AST node for the logical OR or a lower-precedence expression.
     * @private
     */
    parseLogicalOr() {
        let expr = this.parseLogicalAnd();
        
        while (this.match('OR')) {
            const operator = this.previous();
            const right = this.parseLogicalAnd();
            expr = this.memoryManager.allocateNode('BinaryExpression', {
                left: expr,
                operator: operator.value,
                right
            });
        }
        
        return expr;
    }

    /**
     * Parses a logical AND expression.
     * @returns {object} The AST node for the logical AND or a lower-precedence expression.
     * @private
     */
    parseLogicalAnd() {
        let expr = this.parseEquality();
        
        while (this.match('AND')) {
            const operator = this.previous();
            const right = this.parseEquality();
            expr = this.memoryManager.allocateNode('BinaryExpression', {
                left: expr,
                operator: operator.value,
                right
            });
        }
        
        return expr;
    }

    /**
     * Parses an equality expression.
     * @returns {object} The AST node for the equality expression or a lower-precedence expression.
     * @private
     */
    parseEquality() {
        let expr = this.parseComparison();
        
        while (this.match('EQUAL', 'NOT_EQUAL')) {
            const operator = this.previous();
            const right = this.parseComparison();
            expr = this.memoryManager.allocateNode('BinaryExpression', {
                left: expr,
                operator: operator.value,
                right
            });
        }
        
        return expr;
    }

    /**
     * Parses a comparison expression.
     * @returns {object} The AST node for the comparison or a lower-precedence expression.
     * @private
     */
    parseComparison() {
        let expr = this.parseTerm();
        
        while (this.match('GREATER', 'GREATER_EQUAL', 'LESS', 'LESS_EQUAL')) {
            const operator = this.previous();
            const right = this.parseTerm();
            expr = this.memoryManager.allocateNode('BinaryExpression', {
                left: expr,
                operator: operator.value,
                right
            });
        }
        
        return expr;
    }

    /**
     * Parses a term (addition/subtraction).
     * @returns {object} The AST node for the term or a lower-precedence expression.
     * @private
     */
    parseTerm() {
        let expr = this.parseFactor();
        
        while (this.match('MINUS', 'PLUS')) {
            const operator = this.previous();
            const right = this.parseFactor();
            expr = this.memoryManager.allocateNode('BinaryExpression', {
                left: expr,
                operator: operator.value,
                right
            });
        }
        
        return expr;
    }

    /**
     * Parses a factor (multiplication/division).
     * @returns {object} The AST node for the factor or a lower-precedence expression.
     * @private
     */
    parseFactor() {
        let expr = this.parseUnary();
        
        while (this.match('DIVIDE', 'MULTIPLY')) {
            const operator = this.previous();
            const right = this.parseUnary();
            expr = this.memoryManager.allocateNode('BinaryExpression', {
                left: expr,
                operator: operator.value,
                right
            });
        }
        
        return expr;
    }

    /**
     * Parses a unary expression.
     * @returns {object} The AST node for the unary expression or a lower-precedence expression.
     * @private
     */
    parseUnary() {
        if (this.match('NOT', 'MINUS')) {
            const operator = this.previous();
            const right = this.parseUnary();
            return this.memoryManager.allocateNode('UnaryExpression', {
                operator: operator.value,
                argument: right
            });
        }
        
        return this.parseCall();
    }

    /**
     * Parses a call expression.
     * @returns {object} The AST node for the call expression or a lower-precedence expression.
     * @private
     */
    parseCall() {
        let expr = this.parsePrimary();
        
        while (true) {
            if (this.match('LPAREN')) {
                expr = this.finishCall(expr);
            } else {
                break;
            }
        }
        
        return expr;
    }

    /**
     * Finishes parsing a call expression after the callee has been parsed.
     * @param {object} callee - The callee node.
     * @returns {object} The AST node for the call expression.
     * @private
     */
    finishCall(callee) {
        const args = [];
        
        if (!this.check('RPAREN')) {
            do {
                args.push(this.parseExpression());
            } while (this.match('COMMA'));
        }
        
        if (!this.match('RPAREN')) {
            throw new Error('Expected ")" after arguments');
        }
        
        return this.memoryManager.allocateNode('CallExpression', {
            callee,
            arguments: args
        });
    }

    /**
     * Parses a primary expression (literals, identifiers, grouped expressions).
     * @returns {object} The AST node for the primary expression.
     * @private
     * @throws {Error} If an unexpected token is found.
     */
    parsePrimary() {
        if (this.match('TRUE')) {
            return this.memoryManager.allocateNode('Literal', {
                value: true,
                raw: 'true'
            });
        }
        
        if (this.match('FALSE')) {
            return this.memoryManager.allocateNode('Literal', {
                value: false,
                raw: 'false'
            });
        }
        
        if (this.match('NULL')) {
            return this.memoryManager.allocateNode('Literal', {
                value: null,
                raw: 'null'
            });
        }
        
        if (this.match('NUMBER')) {
            return this.memoryManager.allocateNode('Literal', {
                value: this.previous().value,
                raw: this.previous().value.toString()
            });
        }
        
        if (this.match('STRING')) {
            return this.memoryManager.allocateNode('Literal', {
                value: this.previous().value,
                raw: `"${this.previous().value}"`
            });
        }
        
        if (this.match('IDENTIFIER')) {
            return this.memoryManager.allocateNode('Identifier', {
                name: this.previous().value
            });
        }
        
        if (this.match('LPAREN')) {
            const expr = this.parseExpression();
            if (!this.match('RPAREN')) {
                throw new Error('Expected ")" after expression');
            }
            return expr;
        }
        
        throw new Error(`Unexpected token ${this.peek().type}`);
    }

    /**
     * Parses a variable declaration statement.
     * @returns {object} The AST node for the variable declaration.
     * @private
     */
    parseVariableDeclaration() {
        const kind = this.previous().value;
        const name = this.consume('IDENTIFIER', 'Expected variable name').value;
        
        let initializer = null;
        if (this.match('ASSIGN')) {
            initializer = this.parseExpression();
        }
        
        this.consume('SEMICOLON', 'Expected ";" after variable declaration');
        
        return this.memoryManager.allocateNode('VariableDeclaration', {
            kind,
            declarations: [{
                id: this.memoryManager.allocateNode('Identifier', { name }),
                init: initializer
            }]
        });
    }

    /**
     * Parses a function declaration statement.
     * @returns {object} The AST node for the function declaration.
     * @private
     */
    parseFunctionDeclaration() {
        const name = this.consume('IDENTIFIER', 'Expected function name').value;
        
        this.consume('LPAREN', 'Expected "(" after function name');
        
        const params = [];
        if (!this.check('RPAREN')) {
            do {
                const param = this.consume('IDENTIFIER', 'Expected parameter name').value;
                params.push(this.memoryManager.allocateNode('Parameter', { name: param }));
            } while (this.match('COMMA'));
        }
        
        this.consume('RPAREN', 'Expected ")" after parameters');
        
        const body = this.parseBlockStatement();
        
        return this.memoryManager.allocateNode('FunctionDeclaration', {
            id: this.memoryManager.allocateNode('Identifier', { name }),
            params,
            body
        });
    }

    /**
     * Parses a block statement.
     * @returns {object} The AST node for the block statement.
     * @private
     */
    parseBlockStatement() {
        this.consume('LBRACE', 'Expected "{"');
        
        const statements = [];
        while (!this.check('RBRACE') && !this.isAtEnd()) {
            statements.push(this.parseStatement());
        }
        
        this.consume('RBRACE', 'Expected "}"');
        
        return this.memoryManager.allocateNode('BlockStatement', {
            body: statements
        });
    }

    /**
     * Parses an if statement.
     * @returns {object} The AST node for the if statement.
     * @private
     */
    parseIfStatement() {
        this.consume('LPAREN', 'Expected "(" after "if"');
        const test = this.parseExpression();
        this.consume('RPAREN', 'Expected ")" after if condition');
        
        const consequent = this.parseStatement();
        let alternate = null;
        
        if (this.match('ELSE')) {
            alternate = this.parseStatement();
        }
        
        return this.memoryManager.allocateNode('IfStatement', {
            test,
            consequent,
            alternate
        });
    }

    /**
     * Parses a while statement.
     * @returns {object} The AST node for the while statement.
     * @private
     */
    parseWhileStatement() {
        this.consume('LPAREN', 'Expected "(" after "while"');
        const test = this.parseExpression();
        this.consume('RPAREN', 'Expected ")" after while condition');
        
        const body = this.parseStatement();
        
        return this.memoryManager.allocateNode('WhileStatement', {
            test,
            body
        });
    }

    /**
     * Parses a return statement.
     * @returns {object} The AST node for the return statement.
     * @private
     */
    parseReturnStatement() {
        let argument = null;
        if (!this.check('SEMICOLON')) {
            argument = this.parseExpression();
        }
        
        this.consume('SEMICOLON', 'Expected ";" after return value');
        
        return this.memoryManager.allocateNode('ReturnStatement', {
            argument
        });
    }

    /**
     * Parses an expression statement.
     * @returns {object} The AST node for the expression statement.
     * @private
     */
    parseExpressionStatement() {
        const expr = this.parseExpression();
        this.consume('SEMICOLON', 'Expected ";" after expression');
        
        return this.memoryManager.allocateNode('ExpressionStatement', {
            expression: expr
        });
    }

    /**
     * Checks if the current token matches any of the given types and advances if it does.
     * @param {...string} types - The token types to match.
     * @returns {boolean} True if a match is found.
     * @private
     */
    match(...types) {
        for (const type of types) {
            if (this.check(type)) {
                this.advance();
                return true;
            }
        }
        return false;
    }

    /**
     * Checks if the current token is of the given type without advancing.
     * @param {string} type - The token type to check.
     * @returns {boolean} True if the current token matches the type.
     * @private
     */
    check(type) {
        if (this.isAtEnd()) return false;
        return this.peek().type === type;
    }

    /**
     * Advances the parser to the next token.
     * @returns {Token} The previous token.
     * @private
     */
    advance() {
        if (!this.isAtEnd()) this.position++;
        return this.previous();
    }

    /**
     * Checks if the parser is at the end of the token stream.
     * @returns {boolean} True if at the end.
     * @private
     */
    isAtEnd() {
        return this.peek().type === 'EOF';
    }

    /**
     * Gets the current token without advancing.
     * @returns {Token} The current token.
     * @private
     */
    peek() {
        return this.tokens[this.position];
    }

    /**
     * Gets the next token without advancing.
     * @returns {Token|null} The next token, or null if at the end.
     * @private
     */
    peekNext() {
        if (this.position + 1 >= this.tokens.length) return null;
        return this.tokens[this.position + 1];
    }

    /**
     * Gets the previous token.
     * @returns {Token} The previous token.
     * @private
     */
    previous() {
        return this.tokens[this.position - 1];
    }

    /**
     * Consumes the current token if it matches the expected type, otherwise throws an error.
     * @param {string} type - The expected token type.
     * @param {string} message - The error message to throw if the token doesn't match.
     * @returns {Token} The consumed token.
     * @private
     * @throws {Error} If the token does not match the expected type.
     */
    consume(type, message) {
        if (this.check(type)) return this.advance();
        
        const current = this.peek();
        throw new Error(`${message}. Got ${current.type} at line ${current.line}, column ${current.column}`);
    }
}

// Export for use in other modules
if (typeof module !== 'undefined' && module.exports) {
    module.exports = { Lexer, Parser, MemoryManager, Token };
}<|MERGE_RESOLUTION|>--- conflicted
+++ resolved
@@ -1,6 +1,5 @@
 
 /**
-<<<<<<< HEAD
  * LUASCRIPT Parser - PERFECT PARSER INITIATIVE Phase 1 Implementation
  * 
  * PHASE 1 ENHANCEMENTS:
@@ -11,7 +10,6 @@
  * - Improved error handling and recovery mechanisms
  * 
  * Supports arrow functions, memory management, and enhanced error handling
-=======
  * LUASCRIPT Parser - Phase 1D Implementation + Tony Yoka's PS2/PS3 Optimizations
  * 
  * MULTI-TEAM ENHANCEMENT:
@@ -25,7 +23,6 @@
  * - PS2/PS3-inspired memory pool allocation
  * - Cache-aware data structures
  * - Performance monitoring integration
->>>>>>> f5ce488c
  */
 
 /**
@@ -45,13 +42,11 @@
         this.currentDepth = 0;
         this.allocatedNodes = new Set();
         
-<<<<<<< HEAD
         // PERFECT PARSER INITIATIVE - Phase 1: Enhanced memory tracking
         this.nodeTypeStats = new Map();
         this.peakMemoryUsage = 0;
         this.allocationHistory = [];
         this.leakDetectionEnabled = true;
-=======
         // Tony Yoka's PS2/PS3 Memory Optimizations
         this.memoryPools = {
             small: { size: 64, nodes: [], allocated: 0 },    // Small nodes (64 bytes equivalent)
@@ -70,7 +65,6 @@
             poolMisses: 0,
             peakMemory: 0
         };
->>>>>>> f5ce488c
     }
 
     /**
@@ -158,30 +152,24 @@
             type,
             ...data,
             _allocated: true,
-<<<<<<< HEAD
             _createdAt: Date.now(),
             _depth: this.currentDepth
-=======
             _pooled: false,
             __dataKeys: Object.keys(data)
->>>>>>> f5ce488c
         };
         
         this.nodeCount++;
         this.allocatedNodes.add(node);
         
-<<<<<<< HEAD
         // PHASE 1: Enhanced statistics tracking
         this.nodeTypeStats.set(type, (this.nodeTypeStats.get(type) || 0) + 1);
         this.peakMemoryUsage = Math.max(this.peakMemoryUsage, this.nodeCount);
         
         if (this.allocationHistory.length < 1000) { // Keep last 1000 allocations
             this.allocationHistory.push({ type, timestamp: Date.now(), depth: this.currentDepth });
-=======
         // Track peak memory usage
         if (this.nodeCount > this.stats.peakMemory) {
             this.stats.peakMemory = this.nodeCount;
->>>>>>> f5ce488c
         }
         
         return node;
@@ -273,11 +261,9 @@
         for (const node of this.allocatedNodes) {
             if (node._allocated) {
                 node._allocated = false;
-<<<<<<< HEAD
                 // PHASE 1: More thorough cleanup
                 delete node._createdAt;
                 delete node._depth;
-=======
                 
                 // If it's a pooled node, return it to the pool
                 if (node.id && node.id.startsWith('pool_')) {
@@ -295,7 +281,6 @@
                         pool.allocated--;
                     }
                 }
->>>>>>> f5ce488c
             }
         }
         
@@ -329,7 +314,6 @@
             maxNodes: this.maxNodes,
             maxDepth: this.maxDepth,
             memoryUsage: `${this.nodeCount}/${this.maxNodes} nodes`,
-<<<<<<< HEAD
             peakMemoryUsage: this.peakMemoryUsage
         };
     }
@@ -351,7 +335,6 @@
             allocationRate: this.allocationHistory.length > 1 ? 
                 (this.allocationHistory.length / ((Date.now() - this.allocationHistory[0].timestamp) / 1000)).toFixed(2) + ' nodes/sec' : 
                 'N/A'
-=======
             peakMemory: this.stats.peakMemory,
             allocations: this.stats.allocations,
             deallocations: this.stats.deallocations,
@@ -362,7 +345,6 @@
                 poolAllocation: 'Enabled',
                 performanceTracking: 'Enabled'
             }
->>>>>>> f5ce488c
         };
     }
 }
@@ -763,7 +745,6 @@
     }
 
     /**
-<<<<<<< HEAD
      * PERFECT PARSER INITIATIVE - Phase 1: Enhanced Error Handling
      * Provides consistent error handling across all parsing methods
      */
@@ -835,12 +816,10 @@
         }
     }
 
-=======
      * Parses a single statement.
      * @returns {object} The AST node for the statement.
      * @private
      */
->>>>>>> f5ce488c
     parseStatement() {
         this.memoryManager.enterScope();
         try {
