
/**
 * LUASCRIPT Parser - PERFECT PARSER INITIATIVE Phase 1 Implementation
 * 
 * PHASE 1 ENHANCEMENTS:
 * - Fixed string concatenation bug in code generator
 * - Comprehensive runtime validation and input validation
 * - Consistent parsing strategy alignment across all modules
 * - Enhanced memory management with leak prevention
 * - Improved error handling and recovery mechanisms
 * 
 * Supports arrow functions, memory management, and enhanced error handling
 * LUASCRIPT Parser - Phase 1D Implementation + Tony Yoka's PS2/PS3 Optimizations
 * 
 * MULTI-TEAM ENHANCEMENT:
 * - Steve Jobs & Donald Knuth: Algorithmic Excellence
 * - Tony Yoka PS2/PS3 Team: Memory & Performance Optimizations
 * - Main Dev Team: 95% Phase Completion Push
 * - Sundar/Linus/Ada: Stability & Harmony
 * 
 * Features:
 * - Arrow functions, memory management, enhanced error handling
 * - PS2/PS3-inspired memory pool allocation
 * - Cache-aware data structures
 * - Performance monitoring integration
 */

/**
 * Manages memory allocation for AST nodes, incorporating optimizations inspired by PS2/PS3 architecture.
 * This includes memory pooling and performance tracking to ensure efficient parsing.
 */
class MemoryManager {
    /**
     * Creates an instance of the MemoryManager.
     * @param {number} [maxNodes=10000] - The maximum number of nodes that can be allocated.
     * @param {number} [maxDepth=100] - The maximum recursion depth for parsing.
     */
    constructor(maxNodes = 10000, maxDepth = 100) {
        this.maxNodes = maxNodes;
        this.maxDepth = maxDepth;
        this.nodeCount = 0;
        this.currentDepth = 0;
        this.allocatedNodes = new Set();
        
        // PERFECT PARSER INITIATIVE - Phase 1: Enhanced memory tracking
        this.nodeTypeStats = new Map();
        this.peakMemoryUsage = 0;
        this.allocationHistory = [];
        this.leakDetectionEnabled = true;
        // Tony Yoka's PS2/PS3 Memory Optimizations
        this.memoryPools = {
            small: { size: 64, nodes: [], allocated: 0 },    // Small nodes (64 bytes equivalent)
            medium: { size: 256, nodes: [], allocated: 0 },  // Medium nodes (256 bytes equivalent)
            large: { size: 1024, nodes: [], allocated: 0 }   // Large nodes (1KB equivalent)
        };
        
        // Pre-allocate node pools (PS2/PS3 style)
        this.initializeNodePools();
        
        // Performance tracking
        this.stats = {
            allocations: 0,
            deallocations: 0,
            poolHits: 0,
            poolMisses: 0,
            peakMemory: 0
        };
    }

    /**
     * Initializes the node pools for memory management.
     * @private
     */
    initializeNodePools() {
        // Pre-allocate nodes in pools to avoid runtime allocation overhead
        for (const [poolName, pool] of Object.entries(this.memoryPools)) {
            for (let i = 0; i < 50; i++) { // Pre-allocate 50 nodes per pool
                pool.nodes.push({
                    id: `pool_${poolName}_${i}`,
                    inUse: false,
                    data: {},
                    lastUsed: 0
                });
            }
        }
    }

    /**
     * Allocates a new AST node, using a memory pool if available.
     * @param {string} type - The type of the node to allocate.
     * @param {object} [data={}] - The data to store in the node.
     * @returns {object} The allocated node.
     * @throws {Error} If the memory or depth limit is exceeded.
     */
    allocateNode(type, data = {}) {
        // PHASE 1: Enhanced memory limit checking with better error messages
        if (this.nodeCount >= this.maxNodes) {
            const stats = this.getDetailedStats();
            throw new Error(
                `LUASCRIPT_MEMORY_ERROR: Memory limit exceeded (${this.maxNodes} nodes). ` +
                `Current usage: ${stats.memoryUsage}. Top node types: ${stats.topNodeTypes.join(', ')}`
            );
        }
        
        // PHASE 1: Input validation for node creation
        if (typeof type !== 'string' || type.trim().length === 0) {
            throw new Error('LUASCRIPT_PARSER_ERROR: Node type must be a non-empty string');
        }
        
        if (typeof data !== 'object' || data === null) {
            throw new Error('LUASCRIPT_PARSER_ERROR: Node data must be an object');
        }
        
        this.stats.allocations++;
        
        // Tony Yoka's PS2/PS3 Pool Allocation Strategy
        const nodeSize = this.estimateNodeSize(type, data);
        const poolName = this.selectPool(nodeSize);
        const pool = this.memoryPools[poolName];
        
        // Try to get node from pool first
        const pooledNode = pool.nodes.find(n => !n.inUse);
        if (pooledNode) {
            // Reuse pooled node
            pooledNode.inUse = true;
            pooledNode.type = type;
            pooledNode.data = { ...data };
            if (pooledNode.__dataKeys) {
                for (const key of pooledNode.__dataKeys) {
                    delete pooledNode[key];
                }
            }
            pooledNode.__dataKeys = Object.keys(data);
            for (const key of pooledNode.__dataKeys) {
                pooledNode[key] = data[key];
            }
            pooledNode.lastUsed = Date.now();
            pooledNode._allocated = true;
            
            pool.allocated++;
            this.stats.poolHits++;
            this.nodeCount++;
            this.allocatedNodes.add(pooledNode);
            
            return pooledNode;
        }
        
        // Fallback to regular allocation if pool is exhausted
        this.stats.poolMisses++;
        const node = {
            id: `node_${this.nodeCount}`,
            type,
            ...data,
            _allocated: true,
            _createdAt: Date.now(),
            _depth: this.currentDepth,
            _pooled: false,
            __dataKeys: Object.keys(data)
        };
        
        this.nodeCount++;
        this.allocatedNodes.add(node);
        
        // PHASE 1: Enhanced statistics tracking
        this.nodeTypeStats.set(type, (this.nodeTypeStats.get(type) || 0) + 1);
        this.peakMemoryUsage = Math.max(this.peakMemoryUsage, this.nodeCount);
        
        if (this.allocationHistory.length < 1000) { // Keep last 1000 allocations
            this.allocationHistory.push({ type, timestamp: Date.now(), depth: this.currentDepth });
        }
        // Track peak memory usage
        if (this.nodeCount > this.stats.peakMemory) {
            this.stats.peakMemory = this.nodeCount;
        }
        
        return node;
    }

    /**
     * Estimates the memory size of a node.
     * @param {string} type - The node type.
     * @param {object} data - The node data.
     * @returns {number} The estimated size in bytes.
     * @private
     */
    estimateNodeSize(type, data) {
        // Estimate node size based on type and data
        const baseSize = 32; // Base node overhead
        const typeSize = type.length * 2;
        const dataSize = JSON.stringify(data).length;
        return baseSize + typeSize + dataSize;
    }

    /**
     * Selects the appropriate memory pool for a given node size.
     * @param {number} estimatedSize - The estimated size of the node.
     * @returns {string} The name of the selected pool.
     * @private
     */
    selectPool(estimatedSize) {
        if (estimatedSize <= 64) return 'small';
        if (estimatedSize <= 256) return 'medium';
        return 'large';
    }

    /**
     * Enters a new scope, incrementing the depth counter.
     * @throws {Error} If the maximum depth is exceeded.
     */
    enterScope() {
        this.currentDepth++;
        if (this.currentDepth > this.maxDepth) {
            throw new Error(
                `LUASCRIPT_PARSER_ERROR: Stack overflow - maximum depth ${this.maxDepth} exceeded. ` +
                `This usually indicates infinite recursion or deeply nested structures.`
            );
        }
    }

    /**
     * Exits the current scope, decrementing the depth counter.
     */
    exitScope() {
        this.currentDepth = Math.max(0, this.currentDepth - 1);
        
        // PHASE 1: Leak detection - check for nodes that should be cleaned up
        if (this.leakDetectionEnabled && this.currentDepth === 0) {
            this.detectPotentialLeaks();
        }
    }

    /**
     * PERFECT PARSER INITIATIVE - Phase 1: Memory Leak Detection
     * Detects nodes that may have been leaked during parsing
     */
    detectPotentialLeaks() {
        const suspiciousNodes = [];
        const currentTime = Date.now();
        
        for (const node of this.allocatedNodes) {
            // Nodes older than 10 seconds at depth 0 might be leaked
            if (node._allocated && (currentTime - node._createdAt) > 10000) {
                suspiciousNodes.push(node);
            }
        }
        
        if (suspiciousNodes.length > 0) {
            console.warn(
                `LUASCRIPT_MEMORY_WARNING: Detected ${suspiciousNodes.length} potentially leaked nodes. ` +
                `Consider calling cleanup() if parsing is complete.`
            );
        }
    }

    /**
     * Cleans up allocated nodes and resets the memory manager's state.
     */
    cleanup() {
        this.stats.deallocations += this.allocatedNodes.size;
        
        // Return pooled nodes to their pools
        for (const node of this.allocatedNodes) {
            if (node._allocated) {
                node._allocated = false;
                // PHASE 1: More thorough cleanup
                delete node._createdAt;
                delete node._depth;
                
                // If it's a pooled node, return it to the pool
                if (node.id && node.id.startsWith('pool_')) {
                    const poolName = node.id.split('_')[1];
                    const pool = this.memoryPools[poolName];
                    if (pool) {
                        node.inUse = false;
                        node.data = {};
                        if (node.__dataKeys) {
                            for (const key of node.__dataKeys) {
                                delete node[key];
                            }
                            node.__dataKeys = [];
                        }
                        pool.allocated--;
                    }
                }
            }
        }
        
        this.allocatedNodes.clear();
        this.nodeCount = 0;
        this.currentDepth = 0;
        
        // PHASE 1: Reset enhanced tracking
        this.nodeTypeStats.clear();
        this.allocationHistory = [];
    }

    /**
     * Retrieves statistics about memory usage and performance.
     * @returns {object} An object containing detailed statistics.
     */
    getStats() {
        const poolStats = {};
        for (const [poolName, pool] of Object.entries(this.memoryPools)) {
            poolStats[poolName] = {
                total: pool.nodes.length,
                allocated: pool.allocated,
                available: pool.nodes.length - pool.allocated,
                utilization: pool.nodes.length > 0 ? (pool.allocated / pool.nodes.length * 100).toFixed(1) + '%' : '0%'
            };
        }

        return {
            nodeCount: this.nodeCount,
            currentDepth: this.currentDepth,
            maxNodes: this.maxNodes,
            maxDepth: this.maxDepth,
            memoryUsage: `${this.nodeCount}/${this.maxNodes} nodes`,
            peakMemoryUsage: this.peakMemoryUsage
        };
    }

    /**
     * PERFECT PARSER INITIATIVE - Phase 1: Detailed Memory Statistics
     * Provides comprehensive memory usage information for debugging
     */
    getDetailedStats() {
        const topNodeTypes = Array.from(this.nodeTypeStats.entries())
            .sort((a, b) => b[1] - a[1])
            .slice(0, 5)
            .map(([type, count]) => `${type}(${count})`);

        const poolStats = {};
        for (const [poolName, pool] of Object.entries(this.memoryPools)) {
            poolStats[poolName] = {
                total: pool.nodes.length,
                allocated: pool.allocated,
                available: pool.nodes.length - pool.allocated,
                utilization: pool.nodes.length > 0 ? (pool.allocated / pool.nodes.length * 100).toFixed(1) + '%' : '0%',
            };
        }

        const allocationRate = this.allocationHistory.length > 1
            ? `${(
                this.allocationHistory.length /
                ((Date.now() - this.allocationHistory[0].timestamp) / 1000)
            ).toFixed(2)} nodes/sec`
            : 'N/A';

        const poolHitRate = this.stats.allocations > 0
            ? `${((this.stats.poolHits / this.stats.allocations) * 100).toFixed(1)}%`
            : '0%';

        return {
            ...this.getStats(),
            topNodeTypes,
            nodeTypeBreakdown: Object.fromEntries(this.nodeTypeStats),
<<<<<<< HEAD
            allocationRate: this.allocationHistory.length > 1 ? 
                (this.allocationHistory.length / ((Date.now() - this.allocationHistory[0].timestamp) / 1000)).toFixed(2) + ' nodes/sec' : 
                'N/A',
=======
            allocationRate,
>>>>>>> 73d4fd96
            peakMemory: this.stats.peakMemory,
            allocations: this.stats.allocations,
            deallocations: this.stats.deallocations,
            poolHitRate,
            poolStats,
            tonyYokaOptimizations: {
                memoryPools: 'Active',
                poolAllocation: 'Enabled',
                performanceTracking: 'Enabled',
            },
        };
    }
}

/**
 * Represents a token in the source code.
 */
class Token {
    /**
     * Creates an instance of a Token.
     * @param {string} type - The type of the token (e.g., 'IDENTIFIER', 'NUMBER').
     * @param {*} value - The value of the token.
     * @param {number} [line=1] - The line number where the token appears.
     * @param {number} [column=1] - The column number where the token appears.
     */
    constructor(type, value, line = 1, column = 1) {
        this.type = type;
        this.value = value;
        this.line = line;
        this.column = column;
    }
}

/**
 * The Lexer class is responsible for breaking the input code string into a sequence of tokens.
 */
class Lexer {
    /**
     * Creates an instance of the Lexer.
     * @param {string} input - The source code to tokenize.
     */
    constructor(input) {
        this.input = input;
        this.position = 0;
        this.line = 1;
        this.column = 1;
        this.tokens = [];
    }

    /**
     * Tokenizes the input string into an array of tokens.
     * @returns {Token[]} The array of tokens.
     * @throws {Error} If an unexpected character is encountered.
     */
    tokenize() {
        while (this.position < this.input.length) {
            this.skipWhitespace();
            
            if (this.position >= this.input.length) break;
            
            const char = this.input[this.position];
            
            // Arrow function operator
            if (char === '=' && this.peek() === '>') {
                this.tokens.push(new Token('ARROW', '=>', this.line, this.column));
                this.advance(2);
                continue;
            }
            
            // Other operators and tokens
            if (char === '(') {
                this.tokens.push(new Token('LPAREN', '(', this.line, this.column));
                this.advance();
            } else if (char === ')') {
                this.tokens.push(new Token('RPAREN', ')', this.line, this.column));
                this.advance();
            } else if (char === '{') {
                this.tokens.push(new Token('LBRACE', '{', this.line, this.column));
                this.advance();
            } else if (char === '}') {
                this.tokens.push(new Token('RBRACE', '}', this.line, this.column));
                this.advance();
            } else if (char === ',') {
                this.tokens.push(new Token('COMMA', ',', this.line, this.column));
                this.advance();
            } else if (char === ';') {
                this.tokens.push(new Token('SEMICOLON', ';', this.line, this.column));
                this.advance();
            } else if (char === '=') {
                this.tokens.push(new Token('ASSIGN', '=', this.line, this.column));
                this.advance();
            } else if (char === '+') {
                this.tokens.push(new Token('PLUS', '+', this.line, this.column));
                this.advance();
            } else if (char === '-') {
                this.tokens.push(new Token('MINUS', '-', this.line, this.column));
                this.advance();
            } else if (char === '*') {
                this.tokens.push(new Token('MULTIPLY', '*', this.line, this.column));
                this.advance();
            } else if (char === '/') {
                this.tokens.push(new Token('DIVIDE', '/', this.line, this.column));
                this.advance();
            } else if (char === '<') {
                if (this.peek() === '=') {
                    this.tokens.push(new Token('LESS_EQUAL', '<=', this.line, this.column));
                    this.advance(2);
                } else {
                    this.tokens.push(new Token('LESS', '<', this.line, this.column));
                    this.advance();
                }
            } else if (char === '>') {
                if (this.peek() === '=') {
                    this.tokens.push(new Token('GREATER_EQUAL', '>=', this.line, this.column));
                    this.advance(2);
                } else {
                    this.tokens.push(new Token('GREATER', '>', this.line, this.column));
                    this.advance();
                }
            } else if (char === '!') {
                if (this.peek() === '=') {
                    this.tokens.push(new Token('NOT_EQUAL', '!=', this.line, this.column));
                    this.advance(2);
                } else {
                    this.tokens.push(new Token('NOT', '!', this.line, this.column));
                    this.advance();
                }
            } else if (char === '&' && this.peek() === '&') {
                this.tokens.push(new Token('AND', '&&', this.line, this.column));
                this.advance(2);
            } else if (char === '|' && this.peek() === '|') {
                this.tokens.push(new Token('OR', '||', this.line, this.column));
                this.advance(2);
            } else if (char === '[') {
                this.tokens.push(new Token('LBRACKET', '[', this.line, this.column));
                this.advance();
            } else if (char === ']') {
                this.tokens.push(new Token('RBRACKET', ']', this.line, this.column));
                this.advance();
            } else if (this.isAlpha(char)) {
                this.tokenizeIdentifier();
            } else if (this.isDigit(char)) {
                this.tokenizeNumber();
            } else if (char === '"' || char === "'") {
                this.tokenizeString();
            } else {
                throw new Error(`Unexpected character '${char}' at line ${this.line}, column ${this.column}`);
            }
        }
        
        this.tokens.push(new Token('EOF', null, this.line, this.column));
        return this.tokens;
    }

    /**
     * Advances the lexer's position in the input string.
     * @param {number} [count=1] - The number of characters to advance.
     * @private
     */
    advance(count = 1) {
        for (let i = 0; i < count; i++) {
            if (this.position < this.input.length) {
                if (this.input[this.position] === '\n') {
                    this.line++;
                    this.column = 1;
                } else {
                    this.column++;
                }
                this.position++;
            }
        }
    }

    /**
     * Peeks at a character in the input string without advancing the position.
     * @param {number} [offset=1] - The offset from the current position to peek.
     * @returns {string|null} The character at the given offset, or null if out of bounds.
     * @private
     */
    peek(offset = 1) {
        const pos = this.position + offset;
        return pos < this.input.length ? this.input[pos] : null;
    }

    /**
     * Skips whitespace characters in the input string.
     * @private
     */
    skipWhitespace() {
        while (this.position < this.input.length && /\s/.test(this.input[this.position])) {
            this.advance();
        }
    }

    /**
     * Checks if a character is alphabetic.
     * @param {string} char - The character to check.
     * @returns {boolean} True if the character is alphabetic.
     * @private
     */
    isAlpha(char) {
        return /[a-zA-Z_]/.test(char);
    }

    /**
     * Checks if a character is a digit.
     * @param {string} char - The character to check.
     * @returns {boolean} True if the character is a digit.
     * @private
     */
    isDigit(char) {
        return /[0-9]/.test(char);
    }

    /**
     * Checks if a character is alphanumeric.
     * @param {string} char - The character to check.
     * @returns {boolean} True if the character is alphanumeric.
     * @private
     */
    isAlphaNumeric(char) {
        return this.isAlpha(char) || this.isDigit(char);
    }

    /**
     * Tokenizes an identifier or a keyword.
     * @private
     */
    tokenizeIdentifier() {
        const start = this.position;
        while (this.position < this.input.length && this.isAlphaNumeric(this.input[this.position])) {
            this.advance();
        }
        
        const value = this.input.substring(start, this.position);
        const keywords = {
            'function': 'FUNCTION',
            'return': 'RETURN',
            'if': 'IF',
            'else': 'ELSE',
            'while': 'WHILE',
            'for': 'FOR',
            'let': 'LET',
            'const': 'CONST',
            'var': 'VAR',
            'true': 'TRUE',
            'false': 'FALSE',
            'null': 'NULL'
        };
        
        const type = keywords[value] || 'IDENTIFIER';
        this.tokens.push(new Token(type, value, this.line, this.column - value.length));
    }

    /**
     * Tokenizes a number literal.
     * @private
     */
    tokenizeNumber() {
        const start = this.position;
        while (this.position < this.input.length && (this.isDigit(this.input[this.position]) || this.input[this.position] === '.')) {
            this.advance();
        }
        
        const value = this.input.substring(start, this.position);
        this.tokens.push(new Token('NUMBER', parseFloat(value), this.line, this.column - value.length));
    }

    /**
     * Tokenizes a string literal.
     * @private
     * @throws {Error} If the string is unterminated.
     */
    tokenizeString() {
        const quote = this.input[this.position];
        this.advance(); // Skip opening quote
        
        const start = this.position;
        while (this.position < this.input.length && this.input[this.position] !== quote) {
            if (this.input[this.position] === '\\') {
                this.advance(); // Skip escape character
            }
            this.advance();
        }
        
        if (this.position >= this.input.length) {
            throw new Error(`Unterminated string at line ${this.line}`);
        }
        
        const value = this.input.substring(start, this.position);
        this.advance(); // Skip closing quote
        this.tokens.push(new Token('STRING', value, this.line, this.column - value.length - 2));
    }
}

/**
 * The Parser class constructs an Abstract Syntax Tree (AST) from a sequence of tokens.
 */
class Parser {
    /**
     * Creates an instance of the Parser.
     * @param {Token[]} tokens - The array of tokens from the lexer.
     * @param {MemoryManager} [memoryManager] - The memory manager to use for AST node allocation.
     */
    constructor(tokens, memoryManager = new MemoryManager()) {
        // PERFECT PARSER INITIATIVE - Phase 1: Input validation and strategy alignment
        this.validateConstructorInputs(tokens, memoryManager);
        
        this.tokens = tokens;
        this.position = 0;
        this.memoryManager = memoryManager;
        
        // PHASE 1: Parser strategy configuration for consistency
        this.parsingStrategy = {
            strictMode: true,
            allowRecovery: true,
            maxErrorsBeforeAbort: 10,
            trackSourceLocations: true
        };
        
        this.errors = [];
        this.warnings = [];
    }

    /**
     * PERFECT PARSER INITIATIVE - Phase 1: Constructor Input Validation
     * Ensures consistent parser initialization across all modules
     */
    validateConstructorInputs(tokens, memoryManager) {
        if (!Array.isArray(tokens)) {
            throw new Error('LUASCRIPT_PARSER_ERROR: Tokens must be an array');
        }
        
        if (tokens.length === 0) {
            throw new Error('LUASCRIPT_PARSER_ERROR: Token array cannot be empty');
        }
        
        // Validate token structure
        for (let i = 0; i < tokens.length; i++) {
            const token = tokens[i];
            if (!token || typeof token.type !== 'string') {
                throw new Error(`LUASCRIPT_PARSER_ERROR: Invalid token at position ${i} - missing or invalid type`);
            }
            if (typeof token.line !== 'number' || typeof token.column !== 'number') {
                throw new Error(`LUASCRIPT_PARSER_ERROR: Invalid token at position ${i} - missing line/column information`);
            }
        }
        
        // Ensure EOF token exists
        const lastToken = tokens[tokens.length - 1];
        if (lastToken.type !== 'EOF') {
            throw new Error('LUASCRIPT_PARSER_ERROR: Token array must end with EOF token');
        }
        
        if (memoryManager && !(memoryManager instanceof MemoryManager)) {
            throw new Error('LUASCRIPT_PARSER_ERROR: memoryManager must be an instance of MemoryManager');
        }
    }

    /**
     * Parses the tokens into an AST.
     * @returns {object} The root node of the AST.
     */
    parse() {
        try {
            this.memoryManager.enterScope();
            
            // PHASE 1: Enhanced program node with metadata
            const program = this.memoryManager.allocateNode('Program', {
                body: [],
                sourceType: 'script',
                parsingStartTime: Date.now(),
                parsingStrategy: { ...this.parsingStrategy }
            });
            
            while (!this.isAtEnd()) {
                try {
                    const stmt = this.parseStatement();
                    if (stmt) {
                        program.body.push(stmt);
                    }
                } catch (error) {
                    // PHASE 1: Error recovery strategy
                    this.handleParsingError(error);
                    
                    if (this.errors.length >= this.parsingStrategy.maxErrorsBeforeAbort) {
                        throw new Error(
                            `LUASCRIPT_PARSER_ERROR: Too many parsing errors (${this.errors.length}). ` +
                            `Aborting parse. First error: ${this.errors[0].message}`
                        );
                    }
                    
                    // Try to recover by skipping to next statement
                    this.recoverToNextStatement();
                }
            }
            
            // PHASE 1: Add parsing completion metadata
            program.parsingEndTime = Date.now();
            program.parsingDuration = program.parsingEndTime - program.parsingStartTime;
            program.errors = [...this.errors];
            program.warnings = [...this.warnings];
            
            return program;
        } finally {
            this.memoryManager.exitScope();
        }
    }

    /**
     * PERFECT PARSER INITIATIVE - Phase 1: Enhanced Error Handling
     * Provides consistent error handling across all parsing methods
     */
    handleParsingError(error) {
        const currentToken = this.peek();
        const errorInfo = {
            message: error.message,
            line: currentToken.line,
            column: currentToken.column,
            position: this.position,
            tokenType: currentToken.type,
            tokenValue: currentToken.value,
            timestamp: Date.now()
        };
        
        this.errors.push(errorInfo);
        
        // Log error for debugging (can be disabled in production)
        if (this.parsingStrategy.strictMode) {
            console.error(`LUASCRIPT_PARSER_ERROR at ${errorInfo.line}:${errorInfo.column}: ${errorInfo.message}`);
        }
    }

    /**
     * PERFECT PARSER INITIATIVE - Phase 1: Error Recovery Strategy
     * Attempts to recover from parsing errors to continue parsing
     */
    recoverToNextStatement() {
        if (!this.parsingStrategy.allowRecovery) {
            return;
        }
        
        // Skip tokens until we find a likely statement boundary
        const statementBoundaries = ['SEMICOLON', 'RBRACE', 'LET', 'CONST', 'VAR', 'FUNCTION', 'IF', 'WHILE', 'FOR', 'RETURN'];
        
        while (!this.isAtEnd() && !statementBoundaries.includes(this.peek().type)) {
            this.advance();
        }
        
        // If we found a semicolon, skip it
        if (this.check('SEMICOLON')) {
            this.advance();
        }
    }

    /**
     * PERFECT PARSER INITIATIVE - Phase 1: Parser Strategy Validation
     * Ensures consistent parsing behavior across all methods
     */
    validateParsingStrategy() {
        const requiredProperties = ['strictMode', 'allowRecovery', 'maxErrorsBeforeAbort', 'trackSourceLocations'];
        
        for (const prop of requiredProperties) {
            if (!(prop in this.parsingStrategy)) {
                throw new Error(`LUASCRIPT_PARSER_ERROR: Missing required parsing strategy property: ${prop}`);
            }
        }
        
        if (typeof this.parsingStrategy.strictMode !== 'boolean') {
            throw new Error('LUASCRIPT_PARSER_ERROR: strictMode must be a boolean');
        }
        
        if (typeof this.parsingStrategy.allowRecovery !== 'boolean') {
            throw new Error('LUASCRIPT_PARSER_ERROR: allowRecovery must be a boolean');
        }
        
        if (typeof this.parsingStrategy.maxErrorsBeforeAbort !== 'number' || this.parsingStrategy.maxErrorsBeforeAbort < 1) {
            throw new Error('LUASCRIPT_PARSER_ERROR: maxErrorsBeforeAbort must be a positive number');
        }
    }

    /**
     * Parses a single statement.
     * @returns {object} The AST node for the statement.
     * @private
     */
    parseStatement() {
        this.memoryManager.enterScope();
        try {
            if (this.match('LET', 'CONST', 'VAR')) {
                return this.parseVariableDeclaration();
            }
            
            if (this.match('FUNCTION')) {
                return this.parseFunctionDeclaration();
            }
            
            if (this.match('IF')) {
                return this.parseIfStatement();
            }
            
            if (this.match('WHILE')) {
                return this.parseWhileStatement();
            }
            
            if (this.match('RETURN')) {
                return this.parseReturnStatement();
            }
            
            return this.parseExpressionStatement();
        } finally {
            this.memoryManager.exitScope();
        }
    }

    /**
     * Parses an expression.
     * @returns {object} The AST node for the expression.
     * @private
     */
    parseExpression() {
        return this.parseArrowFunction();
    }

    /**
     * Parses an arrow function expression.
     * @returns {object} The AST node for the arrow function or a lower-precedence expression.
     * @private
     */
    parseArrowFunction() {
        const checkpoint = this.position;
        
        try {
            // Try to parse as arrow function
            let params = [];
            
            // Single parameter without parentheses: x => x * 2
            if (this.check('IDENTIFIER') && this.peekNext()?.type === 'ARROW') {
                const param = this.advance();
                params = [this.memoryManager.allocateNode('Parameter', {
                    name: param.value
                })];
            }
            // Multiple parameters with parentheses: (x, y) => x + y
            else if (this.check('LPAREN')) {
                this.advance(); // consume '('
                
                if (!this.check('RPAREN')) {
                    do {
                        if (!this.check('IDENTIFIER')) {
                            throw new Error('Expected parameter name');
                        }
                        const param = this.advance();
                        params.push(this.memoryManager.allocateNode('Parameter', {
                            name: param.value
                        }));
                    } while (this.match('COMMA'));
                }
                
                if (!this.match('RPAREN')) {
                    throw new Error('Expected ")" after parameters');
                }
            }
            
            // Check for arrow operator
            if (this.match('ARROW')) {
                let body;
                
                // Block body: (x) => { return x * 2; }
                if (this.check('LBRACE')) {
                    body = this.parseBlockStatement();
                }
                // Expression body: (x) => x * 2
                else {
                    const expr = this.parseAssignment();
                    body = this.memoryManager.allocateNode('ExpressionStatement', {
                        expression: expr
                    });
                }
                
                return this.memoryManager.allocateNode('ArrowFunction', {
                    params,
                    body,
                    isAsync: false
                });
            }
        } catch (error) {
            // If arrow function parsing fails, reset and try assignment
            this.position = checkpoint;
        }
        
        return this.parseAssignment();
    }

    /**
     * Parses an assignment expression.
     * @returns {object} The AST node for the assignment or a lower-precedence expression.
     * @private
     */
    parseAssignment() {
        let expr = this.parseLogicalOr();
        
        if (this.match('ASSIGN')) {
            const value = this.parseAssignment();
            return this.memoryManager.allocateNode('AssignmentExpression', {
                left: expr,
                operator: '=',
                right: value
            });
        }
        
        return expr;
    }

    /**
     * Parses a logical OR expression.
     * @returns {object} The AST node for the logical OR or a lower-precedence expression.
     * @private
     */
    parseLogicalOr() {
        let expr = this.parseLogicalAnd();
        
        while (this.match('OR')) {
            const operator = this.previous();
            const right = this.parseLogicalAnd();
            expr = this.memoryManager.allocateNode('BinaryExpression', {
                left: expr,
                operator: operator.value,
                right
            });
        }
        
        return expr;
    }

    /**
     * Parses a logical AND expression.
     * @returns {object} The AST node for the logical AND or a lower-precedence expression.
     * @private
     */
    parseLogicalAnd() {
        let expr = this.parseEquality();
        
        while (this.match('AND')) {
            const operator = this.previous();
            const right = this.parseEquality();
            expr = this.memoryManager.allocateNode('BinaryExpression', {
                left: expr,
                operator: operator.value,
                right
            });
        }
        
        return expr;
    }

    /**
     * Parses an equality expression.
     * @returns {object} The AST node for the equality expression or a lower-precedence expression.
     * @private
     */
    parseEquality() {
        let expr = this.parseComparison();
        
        while (this.match('EQUAL', 'NOT_EQUAL')) {
            const operator = this.previous();
            const right = this.parseComparison();
            expr = this.memoryManager.allocateNode('BinaryExpression', {
                left: expr,
                operator: operator.value,
                right
            });
        }
        
        return expr;
    }

    /**
     * Parses a comparison expression.
     * @returns {object} The AST node for the comparison or a lower-precedence expression.
     * @private
     */
    parseComparison() {
        let expr = this.parseTerm();
        
        while (this.match('GREATER', 'GREATER_EQUAL', 'LESS', 'LESS_EQUAL')) {
            const operator = this.previous();
            const right = this.parseTerm();
            expr = this.memoryManager.allocateNode('BinaryExpression', {
                left: expr,
                operator: operator.value,
                right
            });
        }
        
        return expr;
    }

    /**
     * Parses a term (addition/subtraction).
     * @returns {object} The AST node for the term or a lower-precedence expression.
     * @private
     */
    parseTerm() {
        let expr = this.parseFactor();
        
        while (this.match('MINUS', 'PLUS')) {
            const operator = this.previous();
            const right = this.parseFactor();
            expr = this.memoryManager.allocateNode('BinaryExpression', {
                left: expr,
                operator: operator.value,
                right
            });
        }
        
        return expr;
    }

    /**
     * Parses a factor (multiplication/division).
     * @returns {object} The AST node for the factor or a lower-precedence expression.
     * @private
     */
    parseFactor() {
        let expr = this.parseUnary();
        
        while (this.match('DIVIDE', 'MULTIPLY')) {
            const operator = this.previous();
            const right = this.parseUnary();
            expr = this.memoryManager.allocateNode('BinaryExpression', {
                left: expr,
                operator: operator.value,
                right
            });
        }
        
        return expr;
    }

    /**
     * Parses a unary expression.
     * @returns {object} The AST node for the unary expression or a lower-precedence expression.
     * @private
     */
    parseUnary() {
        if (this.match('NOT', 'MINUS')) {
            const operator = this.previous();
            const right = this.parseUnary();
            return this.memoryManager.allocateNode('UnaryExpression', {
                operator: operator.value,
                argument: right
            });
        }
        
        return this.parseCall();
    }

    /**
     * Parses a call expression.
     * @returns {object} The AST node for the call expression or a lower-precedence expression.
     * @private
     */
    parseCall() {
        let expr = this.parsePrimary();
        
        while (true) {
            if (this.match('LPAREN')) {
                expr = this.finishCall(expr);
            } else {
                break;
            }
        }
        
        return expr;
    }

    /**
     * Finishes parsing a call expression after the callee has been parsed.
     * @param {object} callee - The callee node.
     * @returns {object} The AST node for the call expression.
     * @private
     */
    finishCall(callee) {
        const args = [];
        
        if (!this.check('RPAREN')) {
            do {
                args.push(this.parseExpression());
            } while (this.match('COMMA'));
        }
        
        if (!this.match('RPAREN')) {
            throw new Error('Expected ")" after arguments');
        }
        
        return this.memoryManager.allocateNode('CallExpression', {
            callee,
            arguments: args
        });
    }

    /**
     * Parses a primary expression (literals, identifiers, grouped expressions).
     * @returns {object} The AST node for the primary expression.
     * @private
     * @throws {Error} If an unexpected token is found.
     */
    parsePrimary() {
        if (this.match('TRUE')) {
            return this.memoryManager.allocateNode('Literal', {
                value: true,
                raw: 'true'
            });
        }
        
        if (this.match('FALSE')) {
            return this.memoryManager.allocateNode('Literal', {
                value: false,
                raw: 'false'
            });
        }
        
        if (this.match('NULL')) {
            return this.memoryManager.allocateNode('Literal', {
                value: null,
                raw: 'null'
            });
        }
        
        if (this.match('NUMBER')) {
            return this.memoryManager.allocateNode('Literal', {
                value: this.previous().value,
                raw: this.previous().value.toString()
            });
        }
        
        if (this.match('STRING')) {
            return this.memoryManager.allocateNode('Literal', {
                value: this.previous().value,
                raw: `"${this.previous().value}"`
            });
        }
        
        if (this.match('IDENTIFIER')) {
            return this.memoryManager.allocateNode('Identifier', {
                name: this.previous().value
            });
        }
        
        if (this.match('LPAREN')) {
            const expr = this.parseExpression();
            if (!this.match('RPAREN')) {
                throw new Error('Expected ")" after expression');
            }
            return expr;
        }
        
        throw new Error(`Unexpected token ${this.peek().type}`);
    }

    /**
     * Parses a variable declaration statement.
     * @returns {object} The AST node for the variable declaration.
     * @private
     */
    parseVariableDeclaration() {
        const kind = this.previous().value;
        const name = this.consume('IDENTIFIER', 'Expected variable name').value;
        
        let initializer = null;
        if (this.match('ASSIGN')) {
            initializer = this.parseExpression();
        }
        
        this.consume('SEMICOLON', 'Expected ";" after variable declaration');
        
        return this.memoryManager.allocateNode('VariableDeclaration', {
            kind,
            declarations: [{
                id: this.memoryManager.allocateNode('Identifier', { name }),
                init: initializer
            }]
        });
    }

    /**
     * Parses a function declaration statement.
     * @returns {object} The AST node for the function declaration.
     * @private
     */
    parseFunctionDeclaration() {
        const name = this.consume('IDENTIFIER', 'Expected function name').value;
        
        this.consume('LPAREN', 'Expected "(" after function name');
        
        const params = [];
        if (!this.check('RPAREN')) {
            do {
                const param = this.consume('IDENTIFIER', 'Expected parameter name').value;
                params.push(this.memoryManager.allocateNode('Parameter', { name: param }));
            } while (this.match('COMMA'));
        }
        
        this.consume('RPAREN', 'Expected ")" after parameters');
        
        const body = this.parseBlockStatement();
        
        return this.memoryManager.allocateNode('FunctionDeclaration', {
            id: this.memoryManager.allocateNode('Identifier', { name }),
            params,
            body
        });
    }

    /**
     * Parses a block statement.
     * @returns {object} The AST node for the block statement.
     * @private
     */
    parseBlockStatement() {
        this.consume('LBRACE', 'Expected "{"');
        
        const statements = [];
        while (!this.check('RBRACE') && !this.isAtEnd()) {
            statements.push(this.parseStatement());
        }
        
        this.consume('RBRACE', 'Expected "}"');
        
        return this.memoryManager.allocateNode('BlockStatement', {
            body: statements
        });
    }

    /**
     * Parses an if statement.
     * @returns {object} The AST node for the if statement.
     * @private
     */
    parseIfStatement() {
        this.consume('LPAREN', 'Expected "(" after "if"');
        const test = this.parseExpression();
        this.consume('RPAREN', 'Expected ")" after if condition');
        
        const consequent = this.parseStatement();
        let alternate = null;
        
        if (this.match('ELSE')) {
            alternate = this.parseStatement();
        }
        
        return this.memoryManager.allocateNode('IfStatement', {
            test,
            consequent,
            alternate
        });
    }

    /**
     * Parses a while statement.
     * @returns {object} The AST node for the while statement.
     * @private
     */
    parseWhileStatement() {
        this.consume('LPAREN', 'Expected "(" after "while"');
        const test = this.parseExpression();
        this.consume('RPAREN', 'Expected ")" after while condition');
        
        const body = this.parseStatement();
        
        return this.memoryManager.allocateNode('WhileStatement', {
            test,
            body
        });
    }

    /**
     * Parses a return statement.
     * @returns {object} The AST node for the return statement.
     * @private
     */
    parseReturnStatement() {
        let argument = null;
        if (!this.check('SEMICOLON')) {
            argument = this.parseExpression();
        }
        
        this.consume('SEMICOLON', 'Expected ";" after return value');
        
        return this.memoryManager.allocateNode('ReturnStatement', {
            argument
        });
    }

    /**
     * Parses an expression statement.
     * @returns {object} The AST node for the expression statement.
     * @private
     */
    parseExpressionStatement() {
        const expr = this.parseExpression();
        this.consume('SEMICOLON', 'Expected ";" after expression');
        
        return this.memoryManager.allocateNode('ExpressionStatement', {
            expression: expr
        });
    }

    /**
     * Checks if the current token matches any of the given types and advances if it does.
     * @param {...string} types - The token types to match.
     * @returns {boolean} True if a match is found.
     * @private
     */
    match(...types) {
        for (const type of types) {
            if (this.check(type)) {
                this.advance();
                return true;
            }
        }
        return false;
    }

    /**
     * Checks if the current token is of the given type without advancing.
     * @param {string} type - The token type to check.
     * @returns {boolean} True if the current token matches the type.
     * @private
     */
    check(type) {
        if (this.isAtEnd()) return false;
        return this.peek().type === type;
    }

    /**
     * Advances the parser to the next token.
     * @returns {Token} The previous token.
     * @private
     */
    advance() {
        if (!this.isAtEnd()) this.position++;
        return this.previous();
    }

    /**
     * Checks if the parser is at the end of the token stream.
     * @returns {boolean} True if at the end.
     * @private
     */
    isAtEnd() {
        return this.peek().type === 'EOF';
    }

    /**
     * Gets the current token without advancing.
     * @returns {Token} The current token.
     * @private
     */
    peek() {
        return this.tokens[this.position];
    }

    /**
     * Gets the next token without advancing.
     * @returns {Token|null} The next token, or null if at the end.
     * @private
     */
    peekNext() {
        if (this.position + 1 >= this.tokens.length) return null;
        return this.tokens[this.position + 1];
    }

    /**
     * Gets the previous token.
     * @returns {Token} The previous token.
     * @private
     */
    previous() {
        return this.tokens[this.position - 1];
    }

    /**
     * Consumes the current token if it matches the expected type, otherwise throws an error.
     * @param {string} type - The expected token type.
     * @param {string} message - The error message to throw if the token doesn't match.
     * @returns {Token} The consumed token.
     * @private
     * @throws {Error} If the token does not match the expected type.
     */
    consume(type, message) {
        if (this.check(type)) return this.advance();
        
        const current = this.peek();
        throw new Error(`${message}. Got ${current.type} at line ${current.line}, column ${current.column}`);
    }
}

// Export for use in other modules
if (typeof module !== 'undefined' && module.exports) {
    module.exports = { Lexer, Parser, MemoryManager, Token };
}<|MERGE_RESOLUTION|>--- conflicted
+++ resolved
@@ -354,13 +354,10 @@
             ...this.getStats(),
             topNodeTypes,
             nodeTypeBreakdown: Object.fromEntries(this.nodeTypeStats),
-<<<<<<< HEAD
             allocationRate: this.allocationHistory.length > 1 ? 
                 (this.allocationHistory.length / ((Date.now() - this.allocationHistory[0].timestamp) / 1000)).toFixed(2) + ' nodes/sec' : 
                 'N/A',
-=======
             allocationRate,
->>>>>>> 73d4fd96
             peakMemory: this.stats.peakMemory,
             allocations: this.stats.allocations,
             deallocations: this.stats.deallocations,
