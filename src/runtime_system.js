--- conflicted
+++ resolved
@@ -749,7 +749,6 @@
             return [];
         }
 
-<<<<<<< HEAD
         return this.splitTopLevel(normalized)
             .map(arg => this.evaluateExpression(arg));
     }
@@ -789,7 +788,6 @@
             if (char === "\"" || char === "'") {
                 inString = true;
                 stringChar = char;
-=======
         return this.splitTopLevel(args)
             .map(arg => arg.trim())
             .filter(Boolean)
@@ -856,29 +854,22 @@
 
             if (char === '"') {
                 inDoubleQuote = true;
->>>>>>> 4e262112
-                current += char;
-                continue;
-            }
-
-<<<<<<< HEAD
+                current += char;
+                continue;
+            }
+
             if (char === '(') {
                 stack.push(')');
-=======
             if (char === '`') {
                 inBacktick = true;
->>>>>>> 4e262112
-                current += char;
-                continue;
-            }
-
-<<<<<<< HEAD
+                current += char;
+                continue;
+            }
+
             if (char === '{') {
                 stack.push('}');
-=======
             if (char === '(') {
                 stack.push(')');
->>>>>>> 4e262112
                 current += char;
                 continue;
             }
@@ -889,9 +880,7 @@
                 continue;
             }
 
-<<<<<<< HEAD
             if ((char === ')' || char === '}' || char === ']') && stack.length) {
-=======
             if (char === '{') {
                 stack.push('}');
                 current += char;
@@ -899,12 +888,10 @@
             }
 
             if ((char === ')' || char === ']' || char === '}') && stack.length > 0) {
->>>>>>> 4e262112
                 const expected = stack[stack.length - 1];
                 if (char === expected) {
                     stack.pop();
                     current += char;
-<<<<<<< HEAD
                 } else {
                     // Report mismatched delimiter error
                     this.stats.errors.push(
@@ -920,7 +907,6 @@
                 const trimmed = current.trim();
                 if (trimmed) {
                     result.push(trimmed);
-=======
                     continue;
                 } else {
                     throw new Error(`Mismatched closing delimiter: expected '${expected}', got '${char}' at position ${i}`);
@@ -930,7 +916,6 @@
             if (char === delimiter && stack.length === 0) {
                 if (current.trim()) {
                     result.push(current.trim());
->>>>>>> 4e262112
                 }
                 current = '';
                 continue;
@@ -939,7 +924,6 @@
             current += char;
         }
 
-<<<<<<< HEAD
         const trimmed = current.trim();
         if (trimmed) {
             result.push(trimmed);
@@ -952,12 +936,10 @@
         if (inString) {
             throw new Error("Unclosed string at end of input");
         }
-=======
         if (current.trim()) {
             result.push(current.trim());
         }
 
->>>>>>> 4e262112
         return result;
     }
 
