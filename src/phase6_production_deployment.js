--- conflicted
+++ resolved
@@ -150,7 +150,6 @@
         const left = node.left;
         const right = node.right;
                 
-<<<<<<< HEAD
         if (left.type === "Literal" && right.type === "Literal") {
           let result;
           switch (node.operator) {
@@ -169,7 +168,6 @@
           case ">=": result = left.value >= right.value; break;
           default: return node;
           }
-=======
                 if (left.type === "Literal" && right.type === "Literal") {
                     let result;
                     switch (node.operator) {
@@ -190,7 +188,6 @@
                     case ">=": result = left.value >= right.value; break;
                     default: return node;
                     }
->>>>>>> 89d7f1a0
                     
           return {
             type: "Literal",
