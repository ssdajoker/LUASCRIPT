--- conflicted
+++ resolved
@@ -770,7 +770,6 @@
      * @returns {ASTNode} The AST node for the postfix expression.
      * @private
      */
-<<<<<<< HEAD
   parsePostfixExpression() {
     let expr = this.parsePrimaryExpression();
         
@@ -791,7 +790,6 @@
         if (this.match("LEFT_PAREN")) {
           args = this.parseArgumentList();
           this.consume("RIGHT_PAREN", "Expected ')' after arguments");
-=======
     parsePostfixExpression() {
         let expr = this.parsePrimaryExpression();
         
@@ -858,7 +856,6 @@
             } else {
                 break;
             }
->>>>>>> 89d7f1a0
         }
         expr = new NewExpressionNode(callee, args, { line: callee.line, column: callee.column });
       } else if (this.match("LEFT_BRACKET")) {
@@ -989,7 +986,6 @@
       // Could be grouped expression or arrow function parameters
       const checkpoint = this.current;
             
-<<<<<<< HEAD
       try {
         // Try to parse as arrow function parameters
         this.current--; // Backtrack to '('
@@ -1002,7 +998,6 @@
         return expr;
       }
     }
-=======
             try {
                 // Try to parse as arrow function parameters
                 this.current--; // Backtrack to '('
@@ -1015,7 +1010,6 @@
                 return expr;
             }
         }
->>>>>>> 89d7f1a0
         
     if (this.match("LEFT_BRACKET")) {
       return this.parseArrayExpression();
