--- conflicted
+++ resolved
@@ -176,7 +176,6 @@
     case "Literal":
       return node.raw !== undefined ? node.raw : JSON.stringify(node.value);
 
-<<<<<<< HEAD
     case "VariableDeclaration": {
       const declarations = node.declarations
         .map(decl => this.generateLuaFromAST(decl))
@@ -186,7 +185,6 @@
       }
       return `local ${declarations.join(", ")}`;
     }
-=======
         case "VariableDeclaration": {
             // Check if any declaration uses destructuring
             const hasDestructuring = node.declarations.some(d =>
@@ -258,7 +256,6 @@
             }
             return `local ${declarations.join(", ")}`;
         }
->>>>>>> 89d7f1a0
 
     case "VariableDeclarator": {
       const id = this.generateLuaFromAST(node.id);
@@ -266,14 +263,12 @@
       return `${id} = ${init}`;
     }
 
-<<<<<<< HEAD
     case "ArrayPattern": {
       // Generate destructuring pattern for arrays
       const elements = node.elements.map((el, _idx) => {
         if (!el) return null;  // holes in pattern
         if (el.type === "RestElement") {
           return `...${this.generateLuaFromAST(el.argument)}`;
-=======
         case "ArrayPattern": {
             // This case is likely only reached if ArrayPattern is not handled in VariableDeclaration
             // e.g., in function params or assignment expression.
@@ -284,21 +279,18 @@
                 return this.generateLuaFromAST(el);
             }).filter(Boolean);
             return elements.join(", ");
->>>>>>> 89d7f1a0
         }
         return this.generateLuaFromAST(el);
       }).filter(Boolean);
       return elements.join(", ");
     }
 
-<<<<<<< HEAD
     case "ObjectPattern": {
       // Generate destructuring pattern for objects  
       const props = node.properties.map(prop => {
         const key = prop.key.name || this.generateLuaFromAST(prop.key);
         if (prop.value.type === "Identifier" && prop.value.name === key) {
           return key;  // shorthand
-=======
         case "ObjectPattern": {
             // Fallback for function params or assignment
             const props = node.properties.map(prop => {
@@ -306,7 +298,6 @@
                 return prop.value.type === "Identifier" ? prop.value.name : this.generateLuaFromAST(prop.value);
             });
             return props.join(", ");
->>>>>>> 89d7f1a0
         }
         return `${key} = ${this.generateLuaFromAST(prop.value)}`;
       });
