--- conflicted
+++ resolved
@@ -619,12 +619,9 @@
                 this.available = false;
                 this.initialized = false;
             }
-<<<<<<< HEAD
-=======
         } catch {
             this.available = false;
             this.initialized = false;
->>>>>>> 89d3cf63
         }
 
     async checkGPUAvailability() {
@@ -664,8 +661,6 @@
                 this.stats.fallbacks++;
                 return this.fallbackCompute(operation, data);
             }
-<<<<<<< HEAD
-=======
             
             const result = await this.gpuCompute(operation, data, options);
             this.stats.accelerated++;
@@ -678,7 +673,6 @@
         } catch {
             this.stats.fallbacks++;
             return this.fallbackCompute(operation, data);
->>>>>>> 89d3cf63
         }
 
     async gpuCompute(operation, data, options) {
