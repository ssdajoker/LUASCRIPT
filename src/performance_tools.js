--- conflicted
+++ resolved
@@ -594,7 +594,6 @@
 }
 
 class GPUAccelerator {
-<<<<<<< HEAD
   constructor() {
     this.available = false;
     this.initialized = false;
@@ -646,7 +645,6 @@
         this.stats.fallbacks++;
         return this.fallbackCompute(operation, data);
       }
-=======
     constructor() {
         this.available = false;
         this.initialized = false;
@@ -714,7 +712,6 @@
                 this.stats.fallbacks++;
                 return this.fallbackCompute(operation, data);
             }
->>>>>>> 89d7f1a0
             
       const result = await this.gpuCompute(operation, data, options);
       this.stats.accelerated++;
@@ -724,7 +721,6 @@
             
       return result;
             
-<<<<<<< HEAD
     } catch {
       this.stats.fallbacks++;
       return this.fallbackCompute(operation, data);
@@ -747,7 +743,6 @@
     switch (operation) {
     case "vectorAdd":
       return data.map((x, i) => x + (data[i + data.length / 2] || 0));
-=======
         } catch {
             this.stats.fallbacks++;
             return this.fallbackCompute(operation, data);
@@ -769,7 +764,6 @@
         switch (operation) {
         case "vectorAdd":
             return data.map((x, i) => x + (data[i + data.length / 2] || 0));
->>>>>>> 89d7f1a0
             
     case "matrixMultiply":
       return this.cpuMatrixMultiply(data.a, data.b);
