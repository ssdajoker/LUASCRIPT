--- conflicted
+++ resolved
@@ -518,11 +518,7 @@
         // Arrow function with single param and expression: const name = param => expression
         result = result.replace(
             /\b(?:const|let|var)\s+(\w+)\s*=\s*(\w+)\s*=>\s*([^;{]+);?/g,
-<<<<<<< HEAD
-            'local $1 = function($2) return $3 end'
-=======
             'const $1 = function($2) return $3 end'
->>>>>>> 3d440512
         );
 
         // Arrow function with block: (params) => { body }
