/**
 * LUASCRIPT Enhanced Emitter
 * 
 * Converts IR to Lua with semantic understanding of:
 * - Async/await → coroutines
 * - Classes → metatables with prototype chains
 * - For-of → pairs/ipairs
 * - Try-catch → pcall
 * - Templates → string concatenation
 * - Spread/rest → table.unpack
 */


class EnhancedEmitter {
  constructor(options = {}) {
    this.options = options;
    this.indentLevel = 0;
    this.localVarCounter = 0;
    this.contextStack = [];
    this.needsAwaitHelper = false;
    this.needsAsyncGeneratorHelper = false;
  }

  resetState() {
    this.contextStack = [];
    this.needsAwaitHelper = false;
    this.needsAsyncGeneratorHelper = false;
    this.localVarCounter = 0;
  }

  emit(ir) {
    this.resetState();
    return this.emitNode(ir);
  }

  indent() {
    return "  ".repeat(this.indentLevel);
  }

  createTempVar(prefix = "__emit") {
    return `${prefix}_${++this.localVarCounter}`;
  }

  pushContext(type) {
    this.contextStack.push(type);
  }

  popContext() {
    this.contextStack.pop();
  }

  inAsyncGenerator() {
    return this.contextStack.includes("async-generator");
  }

  inAsyncFunction() {
    return this.contextStack.includes("async-function");
  }

  // eslint-disable-next-line complexity
  emitNode(node) {
    if (!node) return "";

    switch (node.kind) {
    case "Program":
      return this.emitProgram(node);
    case "BlockStatement":
      return this.emitBlockStatement(node);
    case "FunctionDeclaration":
      return this.emitFunctionDeclaration(node);
    case "AsyncFunctionDeclaration":
      return this.emitAsyncFunctionDeclaration(node);
    case "GeneratorDeclaration":
      return this.emitGeneratorDeclaration(node);
    case "ClassDeclaration":
      return this.emitClassDeclaration(node);
    case "VariableDeclaration":
      return this.emitVariableDeclaration(node);
    case "ExpressionStatement":
      return this.emitExpressionStatement(node);
    case "ReturnStatement":
      return this.emitReturnStatement(node);
    case "IfStatement":
      return this.emitIfStatement(node);
    case "WhileStatement":
      return this.emitWhileStatement(node);
    case "ForStatement":
      return this.emitForStatement(node);
    case "ForOfStatement":
      return this.emitForOfStatement(node);
    case "ForInStatement":
      return this.emitForInStatement(node);
    case "DoWhileStatement":
      return this.emitDoWhileStatement(node);
    case "BreakStatement":
      return "break";
    case "ContinueStatement":
      return "goto continue_loop";
    case "TryStatement":
      return this.emitTryStatement(node);
    case "ThrowStatement":
      return this.emitThrowStatement(node);
    case "SwitchStatement":
      return this.emitSwitchStatement(node);
    default:
      // Try expression emission
      return this.emitExpression(node);
    }
  }

  emitProgram(node) {
    const body = (node.body || [])
      .map(stmt => this.emitNode(stmt))
      .filter(Boolean);

    const helpers = [];
    if (this.needsAwaitHelper || this.needsAsyncGeneratorHelper) {
      helpers.push(this.emitAwaitHelper());
    }
    if (this.needsAsyncGeneratorHelper) {
      helpers.push(this.emitAsyncGeneratorHelper());
    }

    return [...helpers, ...body].filter(Boolean).join("\n");
  }

  emitBlockStatement(node) {
    // Handle both IR Block nodes (statements) and AST BlockStatement (body)
    const stmtArray = node.statements || node.body || [];
    const stmts = stmtArray.map(stmt => this.emitNode(stmt));
    return stmts.join("\n");
  }

  emitFunctionDeclaration(node) {
    const name = node.name || (node.id && node.id.name) || "anonymous";
    const params = (node.parameters || node.params || [])
      .map(p => {
        if (typeof p === "string") return p;
        if (p.name) return p.name;
        if (p.id && p.id.name) return p.id.name;
        return "param";
      })
      .join(", ");
    this.indentLevel++;
    const body = this.emitBlockStatement(node.body);
    this.indentLevel--;

    if (node.async) {
      return this.emitAsyncFunctionDeclaration({ ...node, name });
    }

    return `${this.indent()}local function ${name}(${params})\n${body}\n${this.indent()}end`;
  }

  emitAsyncFunctionDeclaration(node) {
    const name = node.name || (node.id && node.id.name) || "anonymous";
    const params = (node.parameters || node.params || [])
      .map(p => {
        if (typeof p === "string") return p;
        if (p.name) return p.name;
        if (p.id && p.id.name) return p.id.name;
        return "param";
      })
      .join(", ");

    this.pushContext("async-function");
    this.indentLevel++;
    const body = this.emitBlockStatement(node.body);
    this.indentLevel--;
    this.popContext();

    return `${this.indent()}local function ${name}(${params})\n${this.indent()}  return coroutine.create(function()\n${body}\n${this.indent()}  end)\n${this.indent()}end`;
  }

  emitClassDeclaration(node) {
    const className = node.id.name;
    const superClass = node.superClass ? this.emitExpression(node.superClass) : null;

    const lines = [];
    lines.push(`${this.indent()}local ${className} = {}`);

    if (superClass) {
      lines.push(`${this.indent()}${className}.__index = ${superClass}`);
    } else {
      lines.push(`${this.indent()}${className}.__index = ${className}`);
    }

    // Emit methods
    for (const method of (node.body.body || [])) {
      const methodName = method.key.name;
      const isStatic = method.static;
      const params = (method.value.params || []).map(p => p.name).join(", ");

      this.indentLevel++;
      const body = this.emitBlockStatement(method.value.body);
      this.indentLevel--;

      if (methodName === "constructor") {
        lines.push(`${this.indent()}function ${className}:new(${params})\n${body}\n${this.indent()}end`);
      } else if (isStatic) {
        lines.push(`${this.indent()}function ${className}.${methodName}(${params})\n${body}\n${this.indent()}end`);
      } else {
        lines.push(`${this.indent()}function ${className}:${methodName}(${params})\n${body}\n${this.indent()}end`);
      }
    }

    return lines.join("\n");
  }

  emitVariableDeclaration(node) {
    const statements = [];

    for (const varDecl of (node.declarations || [])) {
      if (this.isPatternDestructuring(varDecl)) {
        statements.push(this.emitPatternDestructuring(varDecl));
      } else {
        statements.push(this.emitSimpleDeclaration(varDecl));
      }
    }

    return statements.join("\n");
  }

  isPatternDestructuring(varDecl) {
    return Boolean(varDecl.name && typeof varDecl.name === "object" && (varDecl.name.kind === "ArrayPattern" || varDecl.name.kind === "ObjectPattern"));
  }

  emitPatternDestructuring(varDecl) {
    const rhsCode = varDecl.init
      ? (typeof varDecl.init === "string" ? varDecl.init : this.emitExpression(varDecl.init))
      : "{}";

    if (varDecl.name.kind === "ArrayPattern") {
      return this.emitArrayPattern(varDecl.name, rhsCode);
    }
    if (varDecl.name.kind === "ObjectPattern") {
      return this.emitObjectPattern(varDecl.name, rhsCode);
    }
    throw new Error(`Unsupported destructuring pattern: ${varDecl.name.kind}`);
  }

  emitSimpleDeclaration(varDecl) {
    const varName = varDecl.name || "unknown";
    if (typeof varDecl.init === "string") {
      return `${this.indent()}local ${varName} = ${varDecl.init}`;
    }
    if (varDecl.init) {
      return `${this.indent()}local ${varName} = ${this.emitExpression(varDecl.init)}`;
    }
    return `${this.indent()}local ${varName} = nil`;
  }

  emitExpressionStatement(node) {
    return `${this.indent()}${this.emitExpression(node.expression)}`;
  }

  emitReturnStatement(node) {
    const value = (node.value || node.argument) ? this.emitExpression(node.value || node.argument) : "";
    return `${this.indent()}return ${value}`.trimEnd();
  }

  emitIfStatement(node) {
    // IR uses 'condition', AST uses 'test'
    const test = this.emitExpression(node.condition || node.test);
    this.indentLevel++;
    const consequent = this.emitBlockStatement(node.consequent);
    this.indentLevel--;

    let code = `${this.indent()}if ${test} then\n${consequent}`;

    if (node.alternate) {
      this.indentLevel++;
      const alternate = this.emitBlockStatement(node.alternate);
      this.indentLevel--;
      code += `\n${this.indent()}else\n${alternate}`;
    }

    code += `\n${this.indent()}end`;
    return code;
  }

  emitWhileStatement(node) {
    const test = this.emitExpression(node.test);
    this.indentLevel++;
    const body = this.emitBlockStatement(node.body);
    this.indentLevel--;

    return `${this.indent()}while ${test} do\n${body}\n${this.indent()}end`;
  }

  emitForStatement(node) {
    const init = node.init ? this.emitNode(node.init).trim() : "";
    const test = node.test ? this.emitExpression(node.test) : "true";
    const update = node.update ? this.emitExpression(node.update) : "";

    this.indentLevel++;
    const body = this.emitBlockStatement(node.body);
    this.indentLevel--;

    let code = init ? `${this.indent()}${init}\n` : "";
    code += `${this.indent()}while ${test} do\n${body}`;
    if (update) {
      code += `\n${this.indent()}  ${update}`;
    }
    code += `\n${this.indent()}end`;

    return code;
  }

  emitForOfStatement(node) {
    const left = node.left.id || node.left;
    const right = this.emitExpression(node.right);
    const isAsync = Boolean(node.await);

    const originalIndent = this.indentLevel;
    this.indentLevel = originalIndent + 2;
    const body = this.emitBlockStatement(node.body);
    this.indentLevel = originalIndent;

    const base = this.indent();
    const iterIndent = `${base}  `;
    const lines = [`${base}local __iter = ${right}`];

    if (isAsync) {
      this.needsAwaitHelper = true;
      lines.push(`${base}if type(__iter) == "table" and __iter.next then`);
      lines.push(`${iterIndent}while true do`);
      lines.push(`${iterIndent}  local __res = __iter:next()`);
      lines.push(`${iterIndent}  if __res.done then break end`);
      lines.push(`${iterIndent}  local ${left} = __await_value(__res.value)`);
      lines.push(body);
      lines.push(`${iterIndent}end`);
      lines.push(`${base}else`);
      lines.push(`${iterIndent}for _, __item in ipairs(__iter) do`);
      lines.push(`${iterIndent}  local ${left} = __await_value(__item)`);
      lines.push(body);
      lines.push(`${iterIndent}end`);
      lines.push(`${base}end`);
    } else {
      lines.push(`${base}if type(__iter) == "table" and __iter.next then`);
      lines.push(`${iterIndent}while true do`);
      lines.push(`${iterIndent}  local __res = __iter:next()`);
      lines.push(`${iterIndent}  if __res.done then break end`);
      lines.push(`${iterIndent}  local ${left} = __res.value`);
      lines.push(body);
      lines.push(`${iterIndent}end`);
      lines.push(`${base}else`);
      lines.push(`${iterIndent}for _, ${left} in ipairs(__iter) do`);
      lines.push(body);
      lines.push(`${iterIndent}end`);
      lines.push(`${base}end`);
    }

    return lines.join("\n");
  }

  emitForInStatement(node) {
    const left = node.left.id || node.left;
    const right = this.emitExpression(node.right);

    this.indentLevel++;
    const body = this.emitBlockStatement(node.body);
    this.indentLevel--;

    return `${this.indent()}for ${left}, _ in pairs(${right}) do\n${body}\n${this.indent()}end`;
  }

  emitDoWhileStatement(node) {
    this.indentLevel++;
    const body = this.emitBlockStatement(node.body);
    this.indentLevel--;

    const test = this.emitExpression(node.test);
    return `${this.indent()}repeat\n${body}\n${this.indent()}until ${test}`;
  }

  emitTryStatement(node) {
    const temp = this.createTempVar("__try");
    const lines = [];

    this.indentLevel++;
    const tryBody = this.emitBlockStatement(node.body);
    this.indentLevel--;

    lines.push(`${this.indent()}local ${temp}_ok, ${temp}_err = pcall(function()\n${tryBody}\n${this.indent()}end)`);

    if (node.handler) {
      const catchParam = node.handler.param ? node.handler.param.name : "_";
      this.indentLevel++;
      const catchBody = this.emitBlockStatement(node.handler.body);
      this.indentLevel--;

      lines.push(`${this.indent()}if not ${temp}_ok then`);
      lines.push(`${this.indent()}  local ${catchParam} = ${temp}_err`);
      lines.push(`${this.indent()}  ${catchBody.replace(this.indent(), this.indent() + "  ")}`);
      lines.push(`${this.indent()}end`);
    }

    if (node.finalizer) {
      this.indentLevel++;
      const finallyBody = this.emitBlockStatement(node.finalizer);
      this.indentLevel--;
      lines.push(`${this.indent()}${finallyBody}`);
    }

    return lines.join("\n");
  }

  emitThrowStatement(node) {
    const value = this.emitExpression(node.argument);
    return `${this.indent()}error(${value})`;
  }

  emitSwitchStatement(node) {
    const discriminant = this.emitExpression(node.discriminant);
    const lines = [];

    for (const switchCase of (node.cases || [])) {
      if (switchCase.test) {
        const test = this.emitExpression(switchCase.test);
        lines.push(`${this.indent()}if ${discriminant} == ${test} then`);
      } else {
        lines.push(`${this.indent()}else`);
      }

      this.indentLevel++;
      const stmts = (switchCase.consequent || []).map(stmt => this.emitNode(stmt));
      lines.push(...stmts);
      this.indentLevel--;
    }

    lines.push(`${this.indent()}end`);
    return lines.join("\n");
  }

  // ========== Expression Emission ==========
<<<<<<< HEAD
=======
  // eslint-disable-next-line complexity
>>>>>>> 4047e67b
  emitExpression(node) {
    if (!node) return "";

    switch (node.kind) {
    case "Identifier":
      return node.name;
    case "Literal":
      return this.emitLiteral(node);
    case "BinaryExpression":
      return this.emitBinaryExpression(node);
    case "UnaryExpression":
      return this.emitUnaryExpression(node);
    case "CallExpression":
      return this.emitCallExpression(node);
    case "MemberExpression":
      return this.emitMemberExpression(node);
    case "ArrayExpression":
      return this.emitArrayExpression(node);
    case "ObjectExpression":
      return this.emitObjectExpression(node);
    case "FunctionExpression":
      return this.emitFunctionExpression(node);
    case "ConditionalExpression":
      return this.emitConditionalExpression(node);
    case "AssignmentExpression":
      return this.emitAssignmentExpression(node);
    case "TemplateLiteral":
      return this.emitTemplateLiteral(node);
    case "AwaitExpression":
      return this.emitAwaitExpression(node);
    case "YieldExpression":
      return this.emitYieldExpression(node);
    case "SpreadElement":
      return `...${this.emitExpression(node.argument)}`;
    case "ThisExpression":
      return "self";
    case "FunctionDeclaration":
      // Function declarations can appear as expressions when lowered from arrow functions
      return this.emitFunctionExpression(node);
    default:
      return "";
    }
  }

  emitLiteral(node) {
    if (typeof node.value === "string") {
      return JSON.stringify(node.value);
    }
    if (typeof node.value === "boolean") {
      return node.value ? "true" : "false";
    }
    if (node.value === null) {
      return "nil";
    }
    return String(node.value);
  }

  emitBinaryExpression(node) {
    const left = this.emitExpression(node.left);
    const right = this.emitExpression(node.right);
    const op = this.getLuaOperator(node.operator, node.left, node.right);
    return `(${left} ${op} ${right})`;
  }

  emitUnaryExpression(node) {
    const arg = this.emitExpression(node.argument);
    const op = this.getLuaUnaryOperator(node.operator);
    return node.prefix ? `${op}${arg}` : `${arg}${op}`;
  }

  emitCallExpression(node) {
    const callee = this.emitExpression(node.callee);
    // IR uses 'args', AST uses 'arguments'
    const argsList = node.args || node.arguments || [];
    const args = argsList.map(arg => this.emitExpression(arg)).join(", ");
    return `${callee}(${args})`;
  }

  emitMemberExpression(node) {
    const obj = this.emitExpression(node.object);
    const prop = this.emitExpression(node.property);
    return node.computed ? `${obj}[${prop}]` : `${obj}.${prop}`;
  }

  emitArrayExpression(node) {
    const elements = (node.elements || [])
      .map(el => el ? this.emitExpression(el) : "nil")
      .join(", ");
    return `{${elements}}`;
  }

  emitObjectExpression(node) {
    const props = (node.properties || [])
      .map(prop => {
        const key = prop.key.name || this.emitExpression(prop.key);
        const value = this.emitExpression(prop.value);
        return `${key} = ${value}`;
      })
      .join(", ");
    return `{${props}}`;
  }

  emitFunctionExpression(node) {
    const paramList = node.params || node.parameters || [];
    const params = paramList.map(p => p.name || p).join(", ");
    this.indentLevel++;
    const body = this.emitBlockStatement(node.body);
    this.indentLevel--;

    return `function(${params})\n${body}\n${this.indent()}end`;
  }

  emitConditionalExpression(node) {
    const test = this.emitExpression(node.test);
    const cons = this.emitExpression(node.consequent);
    const alt = this.emitExpression(node.alternate);
    return `(${test} and ${cons} or ${alt})`;
  }

  emitAssignmentExpression(node) {
    const left = this.emitExpression(node.left);
    const right = this.emitExpression(node.right);
    return `${left} = ${right}`;
  }

  emitTemplateLiteral(node) {
    const parts = [];
    (node.quasis || []).forEach((quasi, idx) => {
      if (quasi.value.cooked) {
        parts.push(JSON.stringify(quasi.value.cooked));
      }
      if (idx < (node.expressions || []).length) {
        parts.push(`tostring(${this.emitExpression(node.expressions[idx])})`);
      }
    });
    return parts.join(" .. ");
  }

  emitAwaitExpression(node) {
    const arg = this.emitExpression(node.argument);
    if (this.inAsyncGenerator()) {
      this.needsAwaitHelper = true;
      return `__await_value(${arg})`;
    }
    return `coroutine.yield(${arg})`;
  }

  emitGeneratorDeclaration(node) {
    const name = node.id.name;
    const params = (node.params || []).map(p => p.name).join(", ");
    const isAsync = Boolean(node.async);

    this.pushContext(isAsync ? "async-generator" : "generator");
    this.indentLevel += 2;
    const body = this.emitBlockStatement(node.body);
    this.indentLevel -= 2;
    this.popContext();

    const indent = this.indent();
    const innerIndent = `${indent}  `;
    const lines = [];
    lines.push(`${indent}local function ${name}(${params})`);
    lines.push(`${innerIndent}local co = coroutine.create(function()`);
    if (body) {
      lines.push(body);
    }
    lines.push(`${innerIndent}end)`);

    if (isAsync) {
      this.needsAwaitHelper = true;
      this.needsAsyncGeneratorHelper = true;
      lines.push(`${innerIndent}return __async_generator(co)`);
    } else {
      lines.push(`${innerIndent}return {`);
      lines.push(`${innerIndent}  next = function(self, value)`);
      lines.push(`${innerIndent}    if coroutine.status(co) == "dead" then`);
      lines.push(`${innerIndent}      return { value = nil, done = true }`);
      lines.push(`${innerIndent}    end`);
      lines.push(`${innerIndent}    local success, result = coroutine.resume(co, value)`);
      lines.push(`${innerIndent}    if not success then`);
      lines.push(`${innerIndent}      error(result)`);
      lines.push(`${innerIndent}    end`);
      lines.push(`${innerIndent}    local done = coroutine.status(co) == "dead"`);
      lines.push(`${innerIndent}    return { value = result, done = done }`);
      lines.push(`${innerIndent}  end,`);
      lines.push(`${innerIndent}  ["return"] = function(self, value)`);
      lines.push(`${innerIndent}    return { value = value, done = true }`);
      lines.push(`${innerIndent}  end,`);
      lines.push(`${innerIndent}  ["throw"] = function(self, err)`);
      lines.push(`${innerIndent}    error(err)`);
      lines.push(`${innerIndent}  end`);
      lines.push(`${innerIndent}}`);
    }

    lines.push(`${indent}end`);
    return lines.join("\n");
  }

  emitYieldExpression(node) {
    const inAsyncGen = this.inAsyncGenerator();
    if (node.delegate) {
      const arg = this.emitExpression(node.argument);
      const indent = this.indent();
      const innerIndent = `${indent}  `;
      const yieldValue = inAsyncGen ? "__await_value(result.value)" : "result.value";
      if (inAsyncGen) {
        this.needsAwaitHelper = true;
      }

      const lines = [
        "(function()",
        `${innerIndent}local gen = ${arg}`,
        `${innerIndent}while true do`,
        `${innerIndent}  local result = gen:next()`,
        `${innerIndent}  if result.done then`,
        `${innerIndent}    return result.value`,
        `${innerIndent}  end`,
        `${innerIndent}  coroutine.yield(${yieldValue})`,
        `${innerIndent}end`,
        `${indent})()`,
      ];
      return lines.join("\n");
    }

    const arg = node.argument ? this.emitExpression(node.argument) : "nil";
    const awaitedArg = inAsyncGen ? `__await_value(${arg})` : arg;
    if (inAsyncGen) {
      this.needsAwaitHelper = true;
    }
    return `coroutine.yield(${awaitedArg})`;
  }

  emitAwaitHelper() {
    return [
      "local function __await_value(v)",
      "  if type(v) == \"table\" and v.await then",
      "    return v:await()",
      "  end",
      "  if type(v) == \"function\" then",
      "    return v()",
      "  end",
      "  return v",
      "end",
    ].join("\n");
  }

  emitAsyncGeneratorHelper() {
    return [
      "local function __async_generator(co)",
      "  return {",
      "    next = function(self, value)",
      "      if coroutine.status(co) == \"dead\" then",
      "        return { value = nil, done = true }",
      "      end",
      "      local ok, res = coroutine.resume(co, value)",
      "      if not ok then error(res) end",
      "      res = __await_value(res)",
      "      local done = coroutine.status(co) == \"dead\"",
      "      return { value = res, done = done }",
      "    end,",
      "    [\"return\"] = function(self, value)",
      "      return { value = value, done = true }",
      "    end,",
      "    [\"throw\"] = function(self, err)",
      "      error(err)",
      "    end",
      "  }",
      "end",
    ].join("\n");
  }

  getLuaOperator(op, left, right) {
    // Check for string concatenation
    if (op === "+" && (this.isStringLike(left) || this.isStringLike(right))) {
      return "..";
    }
        
    const map = {
      "===": "==",
      "!==": "~=",
      "!=": "~=",
      "&&": "and",
      "||": "or",
      "**": "^",
      "??": "or"
    };
    return map[op] || op;
  }

  isStringLike(node, depth = 0) {
    if (depth > 10 || !node) return false;

    if (node.kind === "Literal") {
      return typeof node.value === "string";
    }
    if (node.kind === "TemplateLiteral") {
      return true;
    }
    if (node.kind === "BinaryExpression") {
      return this.isBinaryStringConcat(node, depth);
    }
    if (node.kind === "CallExpression") {
      return this.isStringyCall(node);
    }
    if (node.kind === "MemberExpression") {
      return this.isStringLike(node.object, depth + 1);
    }
    return false;
  }

  isBinaryStringConcat(node, depth) {
    if (node.operator !== "+") {
      return false;
    }
    return this.isStringLike(node.left, depth + 1) || this.isStringLike(node.right, depth + 1);
  }

  isStringyCall(node) {
    if (node.callee && node.callee.kind === "Identifier" && node.callee.name === "String") {
      return true;
    }
    if (node.callee && node.callee.kind === "MemberExpression") {
      const prop = node.callee.property;
      if (prop && prop.kind === "Identifier" && (prop.name === "toString" || prop.name === "concat")) {
        return true;
      }
    }
    return false;
  }

  getLuaUnaryOperator(op) {
    const map = {
      "!": "not ",
      "~": "~",
      "-": "-",
      "+": ""
    };
    return map[op] || op;
  }

  // ========== PATTERN EMISSION ==========

  /**
     * Emit array destructuring: [a, b, ...rest] = value
     * Generates: local _tmp = value; local a = _tmp[1]; local b = _tmp[2]; ...
     */
  emitArrayPattern(pattern, rhsCode) {
    const statements = [];
    const tempVar = this.createTempVar("_destructure");
        
    // Create temp variable to hold the RHS
    statements.push(`${this.indent()}local ${tempVar} = ${rhsCode}`);
        
    // Extract each element
    (pattern.elements || []).forEach((element, index) => {
      if (!element) return; // Skip holes
            
      const idx = index + 1; // Lua uses 1-based indexing
            
      if (element.kind === "RestElement") {
        // Rest element: collect remaining elements
        const restVar = element.argument.name || this.createTempVar("_rest");
        statements.push(`${this.indent()}local ${restVar} = {}`);
        statements.push(`${this.indent()}for i = ${idx}, #${tempVar} do`);
        this.indentLevel++;
        statements.push(`${this.indent()}table.insert(${restVar}, ${tempVar}[i])`);
        this.indentLevel--;
        statements.push(`${this.indent()}end`);
      } else if (element.kind === "Identifier") {
        // Simple identifier: extract directly
        const varName = element.name;
        statements.push(`${this.indent()}local ${varName} = ${tempVar}[${idx}]`);
      } else if (element.kind === "AssignmentPattern") {
        // Default value: use element.left.name as variable
        const varName = element.left.name;
        const defaultVal = this.emitExpression(element.right);
        statements.push(`${this.indent()}local ${varName} = ${tempVar}[${idx}] or ${defaultVal}`);
      } else if (element.kind === "ArrayPattern") {
        // Nested array pattern: recursively emit
        const nestedTemp = this.createTempVar("_nested");
        statements.push(`${this.indent()}local ${nestedTemp} = ${tempVar}[${idx}] or {}`);
        statements.push(this.emitArrayPattern(element, nestedTemp));
      } else if (element.kind === "ObjectPattern") {
        // Nested object pattern: recursively emit
        const nestedTemp = this.createTempVar("_nested");
        statements.push(`${this.indent()}local ${nestedTemp} = ${tempVar}[${idx}] or {}`);
        statements.push(this.emitObjectPattern(element, nestedTemp));
      }
    });
        
    return statements.join("\n");
  }

  /**
     * Emit object destructuring: {x, y, z: prop} = value
     * Generates: local _tmp = value; local x = _tmp.x or _tmp['x']; local y = _tmp.y; ...
     */
  emitObjectPattern(pattern, rhsCode) {
    const statements = [];
    const tempVar = this.createTempVar("_destructure");
        
    // Create temp variable to hold the RHS
    statements.push(`${this.indent()}local ${tempVar} = ${rhsCode}`);
        
    // Extract each property
    // eslint-disable-next-line complexity
    (pattern.properties || []).forEach(prop => {
      if (prop.kind === "RestElement") {
        // Rest element: collect remaining properties
        const restVar = prop.argument.name || this.createTempVar("_rest");
        statements.push(`${this.indent()}local ${restVar} = {}`);
        statements.push(`${this.indent()}for k, v in pairs(${tempVar}) do`);
        this.indentLevel++;
        // Exclude properties that were already destructured
        const excludedKeys = (pattern.properties || [])
          .filter(p => p.kind === "Property")
          .map(p => `'${p.key.name}'`)
          .join(", ");
        if (excludedKeys) {
          statements.push(`${this.indent()}if k ~= ${excludedKeys} then`);
          this.indentLevel++;
          statements.push(`${this.indent()}${restVar}[k] = v`);
          this.indentLevel--;
          statements.push(`${this.indent()}end`);
        } else {
          statements.push(`${this.indent()}${restVar}[k] = v`);
        }
        this.indentLevel--;
        statements.push(`${this.indent()}end`);
      } else if (prop.kind === "Property") {
        const keyName = prop.key.name || prop.key.value;
                
        // Check if the property value is an AssignmentPattern (for defaults)
        if (prop.value.kind === "AssignmentPattern") {
          const varName = prop.value.left.name;
          const defaultVal = this.emitExpression(prop.value.right);
          statements.push(`${this.indent()}local ${varName} = ${tempVar}.${keyName} or ${tempVar}['${keyName}'] or ${defaultVal}`);
        } else {
          const varName = prop.value.name || keyName;
                    
          if (prop.value.kind === "Identifier") {
            // Simple identifier
            statements.push(`${this.indent()}local ${varName} = ${tempVar}.${keyName} or ${tempVar}['${keyName}']`);
          } else if (prop.value.kind === "ArrayPattern") {
            // Nested array destructuring
            const nestedTemp = this.createTempVar("_nested");
            statements.push(`${this.indent()}local ${nestedTemp} = ${tempVar}.${keyName} or {}`);
            statements.push(this.emitArrayPattern(prop.value, nestedTemp));
          } else if (prop.value.kind === "ObjectPattern") {
            // Nested object destructuring
            const nestedTemp = this.createTempVar("_nested");
            statements.push(`${this.indent()}local ${nestedTemp} = ${tempVar}.${keyName} or {}`);
            statements.push(this.emitObjectPattern(prop.value, nestedTemp));
          }
        }
      }
    });
        
    return statements.join("\n");
  }
}

module.exports = { EnhancedEmitter };<|MERGE_RESOLUTION|>--- conflicted
+++ resolved
@@ -434,10 +434,7 @@
   }
 
   // ========== Expression Emission ==========
-<<<<<<< HEAD
-=======
   // eslint-disable-next-line complexity
->>>>>>> 4047e67b
   emitExpression(node) {
     if (!node) return "";
 
