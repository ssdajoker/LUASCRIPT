--- conflicted
+++ resolved
@@ -208,7 +208,6 @@
 
   emitVariableDeclaration(node) {
     const statements = [];
-<<<<<<< HEAD
 
     for (const varDecl of (node.declarations || [])) {
       if (this.isPatternDestructuring(varDecl)) {
@@ -710,7 +709,6 @@
     if (op === "+" && (this.isStringLike(left) || this.isStringLike(right))) {
       return "..";
     }
-=======
     constructor(options = {}) {
         this.options = options;
         this.indentLevel = 0;
@@ -1739,7 +1737,6 @@
     if (op === "+" && (this.isStringLike(left) || this.isStringLike(right))) {
       return "..";
     }
->>>>>>> 81acc5b2
         
     const map = {
       "===": "==",
@@ -1755,7 +1752,6 @@
 
   isStringLike(node, depth = 0) {
     if (depth > 10 || !node) return false;
-<<<<<<< HEAD
 
     if (node.kind === "Literal") {
       return typeof node.value === "string";
@@ -1793,7 +1789,6 @@
       }
     }
     return false;
-=======
         
     switch (node.kind) {
     case "Literal":
@@ -1823,7 +1818,6 @@
     default:
       return false;
     }
->>>>>>> 81acc5b2
   }
 
   getLuaUnaryOperator(op) {
