--- conflicted
+++ resolved
@@ -145,11 +145,8 @@
         this.indentLevel--;
 
         if (node.async) {
-<<<<<<< HEAD
             return this.emitAsyncFunctionDeclaration({ ...node, name });
-=======
             return this.emitAsyncFunctionDeclaration(node);
->>>>>>> fa92c3be
         }
 
         return `${this.indent()}local function ${name}(${params})\n${body}\n${this.indent()}end`;
@@ -464,14 +461,11 @@
             return "self";
         case "FunctionDeclaration":
             // Function declarations can appear as expressions when lowered from arrow functions
-<<<<<<< HEAD
             return this.emitFunctionExpression(node);
-=======
             if (node.expression) {
                 return this.emitFunctionExpression(node);
             }
             return "";
->>>>>>> fa92c3be
         default:
             return "";
         }
