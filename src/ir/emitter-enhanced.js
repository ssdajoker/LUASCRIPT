--- conflicted
+++ resolved
@@ -840,10 +840,7 @@
     statements.push(`${this.indent()}local ${tempVar} = ${rhsCode}`);
         
     // Extract each property
-<<<<<<< HEAD
      
-=======
->>>>>>> 89d7f1a0
     (pattern.properties || []).forEach(prop => {
       if (prop.kind === "RestElement") {
         // Rest element: collect remaining properties
