--- conflicted
+++ resolved
@@ -12,45 +12,6 @@
 const { validateIR } = require('./validator');
 
 class IRBuilder {
-<<<<<<< HEAD
-  constructor(options = {}) {
-    const {
-      schemaVersion = "1.0.0",
-      moduleId,
-      source = { path: null, hash: null },
-      directives = [],
-      metadata = {},
-      exports = { type: "named", entries: [] },
-      toolchain = {},
-      idPrefix = "id",
-    } = options;
-
-    this.schemaVersion = schemaVersion;
-    this.idGenerator = new BalancedTernaryIdGenerator({ prefix: idPrefix });
-    this.nodeFactory = new IRNodeFactory({ idGenerator: this.idGenerator });
-
-    this.module = {
-      schemaVersion: this.schemaVersion,
-      module: {
-        id: moduleId || this.idGenerator.next("mod"),
-        source,
-        directives: [...directives],
-        body: [],
-        exports,
-        metadata: Object.assign(
-          {
-            authoredBy: metadata.authoredBy || "ir-builder",
-            createdAt: metadata.createdAt || new Date().toISOString(),
-            toolchain,
-          },
-          metadata
-        ),
-      },
-      nodes: {},
-      controlFlowGraphs: {},
-    };
-  }
-=======
     constructor(options = {}) {
         this.nodeStack = [];
         // Support for canonical IR building (optional)
@@ -92,7 +53,6 @@
             };
         }
     }
->>>>>>> d8ce501f
 
     // ========== DECLARATIONS ==========
 
