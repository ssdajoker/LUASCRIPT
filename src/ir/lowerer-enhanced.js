/**
 * LUASCRIPT Enhanced Lowerer
 * 
 * Converts JavaScript AST to IR with semantic understanding.
 * Handles: async/await, classes, destructuring, control flow, templates, spread/rest
 */

<<<<<<< HEAD
=======
const { builder } = require("./builder");
>>>>>>> 89d7f1a0
const { IRBuilder } = require("./builder");

class EnhancedLowerer {
  constructor(irBuilder = null) {
    this.builder = irBuilder || new IRBuilder();
    this.scopeStack = [{ bindings: new Set(), parent: null }];
    this.tempVarCounter = 0;
  }

  resetState() {
    this.scopeStack = [{ bindings: new Set(), parent: null }];
    this.tempVarCounter = 0;

    if (!this.builder || typeof this.builder._storeNode !== "function") {
      this.builder = new IRBuilder();
      return;
    }

    // Clear any retained IR state when reusing an injected builder
    this.builder.nodes = {};
    this.builder.module = {
      body: [],
      metadata: this.builder.module?.metadata || {},
      source: this.builder.module?.source || {},
      directives: this.builder.module?.directives || [],
      toolchain: this.builder.module?.toolchain || {},
      schemaVersion: this.builder.module?.schemaVersion || "1.0.0",
    };
  }

  // ========== Scope Management ==========
  pushScope() {
    this.scopeStack.push({ bindings: new Set(), parent: this.scopeStack[this.scopeStack.length - 1] });
  }

  popScope() {
    this.scopeStack.pop();
  }

  getCurrentScope() {
    return this.scopeStack[this.scopeStack.length - 1];
  }

  addBinding(name) {
    this.getCurrentScope().bindings.add(name);
  }

  hasBinding(name) {
    let scope = this.getCurrentScope();
    while (scope) {
      if (scope.bindings.has(name)) return true;
      scope = scope.parent;
    }
    return false;
  }

  createTempVar(prefix = "__tmp") {
    return `${prefix}_${++this.tempVarCounter}`;
  }

  // ========== Main Lowering Entry ==========
  lower(ast) {
    this.resetState();
    return this.lowerProgram(ast);
  }

  lowerProgram(node) {
    const body = (node.body || []).map(stmt => this.lowerStatement(stmt));
    return this.builder.program(body);
  }

  // ========== Statement Lowering ==========
   
  lowerStatement(node) {
    if (!node) return null;

    switch (node.type) {
    case "VariableDeclaration":
      return this.lowerVariableDeclaration(node);
    case "FunctionDeclaration":
      // Check if it's a generator function
      if (node.generator) {
        return this.lowerGeneratorDeclaration(node);
      }
      return this.lowerFunctionDeclaration(node);
    case "AsyncFunctionDeclaration":
      return this.lowerAsyncFunctionDeclaration(node);
    case "ClassDeclaration":
      return this.lowerClassDeclaration(node);
    case "BlockStatement":
      return this.lowerBlockStatement(node);
    case "ExpressionStatement":
      return this.lowerExpressionStatement(node);
    case "ReturnStatement":
      return this.lowerReturnStatement(node);
    case "IfStatement":
      return this.lowerIfStatement(node);
    case "WhileStatement":
      return this.lowerWhileStatement(node);
    case "ForStatement":
      return this.lowerForStatement(node);
    case "ForOfStatement":
      return this.lowerForOfStatement(node);
    case "ForInStatement":
      return this.lowerForInStatement(node);
    case "DoWhileStatement":
      return this.lowerDoWhileStatement(node);
    case "BreakStatement":
      return this.builder.break();
    case "ContinueStatement":
      return this.builder.continue();
    case "TryStatement":
      return this.lowerTryStatement(node);
    case "ThrowStatement":
      return this.lowerThrowStatement(node);
    case "SwitchStatement":
      return this.lowerSwitchStatement(node);
    default:
      throw new Error(`Unsupported statement: ${node.type}`);
    }
  }

  lowerVariableDeclaration(node) {
    const declarations = (node.declarations || []).map(decl => this.lowerVariableDeclarator(decl));
    return this.builder.variableDeclaration(declarations, { kind: node.kind });
  }

  lowerVariableDeclarator(node) {
    let idNode;
    let isPattern = false;

    if (node.id.type === "Identifier") {
      this.addBinding(node.id.name);
      idNode = this.lowerExpression(node.id);
    } else if (node.id.type === "ArrayPattern") {
      idNode = this.lowerArrayPattern(node.id);
      isPattern = true;
    } else if (node.id.type === "ObjectPattern") {
      idNode = this.lowerObjectPattern(node.id);
      isPattern = true;
    } else {
      throw new Error(`Unsupported declarator id: ${node.id.type}`);
    }

    const initRef = node.init ? this.lowerExpression(node.init) : null;

    // For patterns, pass the pattern object itself, not just a name
    if (isPattern) {
      return this.builder.varDecl(idNode, initRef);
    }

    // Preserve user-defined identifier names instead of auto-generated IDs
    const identifierName = (idNode && (idNode.name || idNode.id || idNode.identifier)) || "unknown";
    return this.builder.varDecl(identifierName, initRef);
  }

  lowerFunctionDeclaration(node) {
    // Extract function name from id (which is an Identifier)
    const funcName = node.id ? (node.id.name || node.id) : null;
        
    this.pushScope();
    const params = (node.params || []).map(p => {
      if (p.type === "Identifier") {
        this.addBinding(p.name);
        return this.builder.identifier(p.name);
      } else if (p.type === "RestElement") {
        // Handle rest parameters
        const restName = p.argument.name;
        this.addBinding(restName);
        return this.builder.restElement(this.builder.identifier(restName));
      } else {
        // Handle destructuring patterns in params
        this.addBinding(p.name || p.id?.name);
        return this.lowerExpression(p);
      }
    });
    const body = this.lowerBlockStatement(node.body);
    this.popScope();

    return this.builder.functionDecl(
      funcName,
      params,
      body,
      null,
      { async: !!node.async }
    );
  }

  lowerAsyncFunctionDeclaration(node) {
    // Extract function name from id (which is an Identifier)
    const funcName = node.id ? (node.id.name || node.id) : null;
        
    this.pushScope();
    const params = (node.params || []).map(p => {
      if (p.type === "Identifier") {
        this.addBinding(p.name);
        return this.builder.identifier(p.name);
      } else if (p.type === "RestElement") {
        // Handle rest parameters
        const restName = p.argument.name;
        this.addBinding(restName);
        return this.builder.restElement(this.builder.identifier(restName));
      } else {
        // Handle destructuring patterns in params
        this.addBinding(p.name || p.id?.name);
        return this.lowerExpression(p);
      }
    });
    const body = this.lowerBlockStatement(node.body);
    this.popScope();

    return this.builder.functionDecl(
      funcName,
      params,
      body,
      null,
      { async: true }  // Mark as async
    );
  }

  lowerClassDeclaration(node) {
    const superClass = node.superClass ? this.lowerExpression(node.superClass) : null;
    const body = this.lowerClassBody(node.body);

    return this.builder.classDeclaration(
      this.lowerExpression(node.id),
      superClass,
      body
    );
  }

  lowerClassBody(node) {
    const methods = (node.body || []).map(method => this.lowerMethodDefinition(method));
    return this.builder.classBody(methods);
  }

  lowerMethodDefinition(node) {
    const key = this.lowerExpression(node.key);
    const value = this.lowerExpression(node.value);
    return this.builder.methodDefinition(key, value, node.kind, node.static);
  }

  lowerBlockStatement(node) {
    this.pushScope();
    const body = (node.body || []).map(stmt => this.lowerStatement(stmt)).filter(Boolean);
    this.popScope();
    return this.builder.block(body);
  }

  lowerExpressionStatement(node) {
    return this.builder.expressionStatement(this.lowerExpression(node.expression));
  }

  lowerReturnStatement(node) {
    const argument = node.argument ? this.lowerExpression(node.argument) : null;
    return this.builder.returnStatement(argument);
  }

  lowerIfStatement(node) {
    const test = this.lowerExpression(node.test);
    const consequent = this.lowerBlockStatement(node.consequent);
    const alternate = node.alternate ? this.lowerStatement(node.alternate) : null;
    return this.builder.ifStatement(test, consequent, alternate);
  }

  lowerWhileStatement(node) {
    const test = this.lowerExpression(node.test);
    const body = this.lowerBlockStatement(node.body);
    return this.builder.whileStatement(test, body);
  }

  lowerForStatement(node) {
    this.pushScope();
    const init = node.init ? this.lowerStatement(node.init) : null;
    const test = node.test ? this.lowerExpression(node.test) : null;
    const update = node.update ? this.lowerExpression(node.update) : null;
    const body = this.lowerBlockStatement(node.body);
    this.popScope();

    return this.builder.forStatement(init, test, update, body);
  }

  lowerForOfStatement(node) {
    this.pushScope();
    const left = node.left.type === "VariableDeclaration"
      ? this.lowerVariableDeclaration(node.left)
      : this.lowerExpression(node.left);
    const right = this.lowerExpression(node.right);
    const body = this.lowerBlockStatement(node.body);
    this.popScope();

    return this.builder.forOfStatement(left, right, body, { await: Boolean(node.await) });
  }

  lowerForInStatement(node) {
    this.pushScope();
    const left = node.left.type === "VariableDeclaration"
      ? this.lowerVariableDeclaration(node.left)
      : this.lowerExpression(node.left);
    const right = this.lowerExpression(node.right);
    const body = this.lowerBlockStatement(node.body);
    this.popScope();

    return this.builder.forInStatement(left, right, body);
  }

  lowerDoWhileStatement(node) {
    const body = this.lowerBlockStatement(node.body);
    const test = this.lowerExpression(node.test);
    return this.builder.doWhileStatement(body, test);
  }

  lowerTryStatement(node) {
    const block = this.lowerBlockStatement(node.block);
    const handler = node.handler ? this.lowerCatchClause(node.handler) : null;
    const finalizer = node.finalizer ? this.lowerBlockStatement(node.finalizer) : null;

    return this.builder.tryStatement(block, handler, finalizer);
  }

  lowerCatchClause(node) {
    this.pushScope();
    if (node.param) this.addBinding(node.param.name);
    const param = node.param ? this.lowerExpression(node.param) : null;
    const body = this.lowerBlockStatement(node.body);
    this.popScope();

    return this.builder.catchClause(param, body);
  }

  lowerThrowStatement(node) {
    return this.builder.throwStatement(this.lowerExpression(node.argument));
  }

  lowerSwitchStatement(node) {
    const discriminant = this.lowerExpression(node.discriminant);
    const cases = (node.cases || []).map(c => this.lowerSwitchCase(c));
    return this.builder.switchStatement(discriminant, cases);
  }

  lowerSwitchCase(node) {
    const test = node.test ? this.lowerExpression(node.test) : null;
    const consequent = (node.consequent || []).map(stmt => this.lowerStatement(stmt));
    return this.builder.switchCase(test, consequent);
  }

  // ========== Expression Lowering ==========
   
  lowerExpression(node) {
    if (!node) return null;

    switch (node.type) {
    case "Identifier":
      return this.builder.identifier(node.name);
    case "Literal":
      return this.builder.literal(node.value, { raw: node.raw });
    case "BinaryExpression":
      return this.lowerBinaryExpression(node);
    case "UnaryExpression":
      return this.lowerUnaryExpression(node);
    case "LogicalExpression":
      return this.lowerLogicalExpression(node);
    case "AssignmentExpression":
      return this.lowerAssignmentExpression(node);
    case "UpdateExpression":
      return this.lowerUpdateExpression(node);
    case "CallExpression":
      return this.lowerCallExpression(node);
    case "MemberExpression":
      return this.lowerMemberExpression(node);
    case "ConditionalExpression":
      return this.lowerConditionalExpression(node);
    case "ArrayExpression":
      return this.lowerArrayExpression(node);
    case "ObjectExpression":
      return this.lowerObjectExpression(node);
    case "FunctionExpression":
    case "ArrowFunctionExpression":
      return this.lowerFunctionExpression(node);
    case "TemplateLiteral":
      return this.lowerTemplateLiteral(node);
    case "AwaitExpression":
      return this.lowerAwaitExpression(node);
    case "YieldExpression":
      return this.lowerYieldExpression(node);
    case "ThisExpression":
      return this.builder.thisExpression();
    case "Super":
      return this.builder.superExpression();
    case "ClassExpression":
      return this.lowerClassExpression(node);
    case "SpreadElement":
      return this.lowerSpreadElement(node);
    case "ArrayPattern":
      return this.lowerArrayPattern(node);
    case "ObjectPattern":
      return this.lowerObjectPattern(node);
    default:
      throw new Error(`Unsupported expression: ${node.type}`);
    }
  }

  lowerBinaryExpression(node) {
    const left = this.lowerExpression(node.left);
    const right = this.lowerExpression(node.right);
    return this.builder.binaryOp(node.operator, left, right);
  }

  lowerUnaryExpression(node) {
    const argument = this.lowerExpression(node.argument);
    return this.builder.unaryOp(node.operator, argument, node.prefix !== false, { prefix: node.prefix !== false });
  }

  lowerLogicalExpression(node) {
    const left = this.lowerExpression(node.left);
    const right = this.lowerExpression(node.right);
    return this.builder.binaryOp(node.operator, left, right);
  }

  lowerAssignmentExpression(node) {
    const left = this.lowerExpression(node.left);
    const right = this.lowerExpression(node.right);
    return this.builder.assignment(left, right, node.operator);
  }

  lowerUpdateExpression(node) {
    const argument = this.lowerExpression(node.argument);
    return this.builder.updateExpression(node.operator, argument, { prefix: node.prefix });
  }

  lowerCallExpression(node) {
    const callee = this.lowerExpression(node.callee);
    const args = (node.arguments || []).map(arg => this.lowerExpression(arg));
    return this.builder.callExpression(callee, args);
  }

  lowerMemberExpression(node) {
    const object = this.lowerExpression(node.object);
    const property = this.lowerExpression(node.property);
    return this.builder.memberExpression(object, property, node.computed);
  }

  lowerConditionalExpression(node) {
    const test = this.lowerExpression(node.test);
    const consequent = this.lowerExpression(node.consequent);
    const alternate = this.lowerExpression(node.alternate);
    return this.builder.conditionalExpression(test, consequent, alternate);
  }

  lowerArrayExpression(node) {
    const elements = (node.elements || []).map(el => el ? this.lowerExpression(el) : null);
    return this.builder.arrayExpression(elements);
  }

  lowerObjectExpression(node) {
    const properties = (node.properties || []).map(prop => this.lowerProperty(prop));
    return this.builder.objectExpression(properties);
  }

  lowerProperty(node) {
    const key = this.lowerExpression(node.key);
    const value = this.lowerExpression(node.value);
    return this.builder.property(key, value, {
      kind: node.kind || "init",
      shorthand: node.shorthand || false,
      computed: node.computed || false
    });
  }

  lowerFunctionExpression(node) {
    this.pushScope();
    const params = (node.params || []).map(p => {
      this.addBinding(p.name);
      return this.lowerExpression(p);
    });

    // Arrow functions can have an expression body; wrap it in a return statement for Lua
    let body;
    if (node.body && node.body.type === "BlockStatement") {
      body = this.lowerBlockStatement(node.body);
    } else if (node.type === "ArrowFunctionExpression") {
      const expressionBody = this.lowerExpression(node.body);
      body = this.builder.block([this.builder.returnStmt(expressionBody)]);
    } else {
      body = this.lowerBlockStatement(node.body);
      // Wait, node.body can be undefined? No, AST valid.
      // But let's be safe.
      if (!body) body = this.builder.block([]);
    }

    this.popScope();

    return this.builder.functionExpression(
      node.id ? this.lowerExpression(node.id) : null,
      params,
      body,
      { arrow: node.type === "ArrowFunctionExpression" }
    );
  }

  lowerTemplateLiteral(node) {
    const quasis = (node.quasis || []).map(q => this.builder.templateElement(
      { raw: q.value.raw, cooked: q.value.cooked },
      q.tail
    ));
    // Builder doesn't have templateElement yet, need to add it or fake it.
    // Actually, IR usually handles template elements as part of TemplateLiteral node.
    // Let's check builder.
    // I added templateLiteral to builder, but it expects quasis and expressions.
    // quasis in ESTree are TemplateElement nodes.
    // I need a builder for TemplateElement or just create the object structure expected by IR.
    // Let's create a simple object for now if builder doesn't support it fully.
    // Or add templateElement to builder.

    // For now, let's assume builder.templateLiteral handles the array of quasis.
    // But wait, the previous code did `new nodes.TemplateElement`.
    // I should add `templateElement` to builder or just construct the object.

    const expressions = (node.expressions || []).map(expr => this.lowerExpression(expr));
    return this.builder.templateLiteral(quasis, expressions);
  }

  lowerAwaitExpression(node) {
    const argument = this.lowerExpression(node.argument);
    return this.builder.awaitExpression(argument);
  }

  lowerGeneratorDeclaration(node) {
    this.pushScope();
    const params = (node.params || []).map(p => {
      this.addBinding(p.name);
      return this.lowerExpression(p);
    });
    const body = this.lowerBlockStatement(node.body);
    this.popScope();

    return this.builder.generatorDeclaration(
      this.lowerExpression(node.id),
      params,
      body,
      { async: !!node.async }
    );
  }

  lowerYieldExpression(node) {
    const argument = node.argument ? this.lowerExpression(node.argument) : null;
    const delegate = node.delegate || false; // true for yield*
    return this.builder.yieldExpression(argument, delegate);
  }

  lowerClassExpression(node) {
    const superClass = node.superClass ? this.lowerExpression(node.superClass) : null;
    const body = this.lowerClassBody(node.body);
    return this.builder.classExpression(
      node.id ? this.lowerExpression(node.id) : null,
      superClass,
      body
    );
  }

  lowerSpreadElement(node) {
    const argument = this.lowerExpression(node.argument);
    return this.builder.spreadElement(argument);
  }

  lowerArrayPattern(node) {
    const elements = (node.elements || []).map(el => {
      if (!el) return null;
      if (el.type === "RestElement") return this.lowerRestElement(el);
      if (el.type === "AssignmentPattern") return this.lowerAssignmentPattern(el);
      if (el.type === "Identifier") {
        this.addBinding(el.name);
        return this.builder.identifier(el.name);
      }
      return this.lowerExpression(el);
    });
    return this.builder.arrayPattern(elements);
  }

  lowerObjectPattern(node) {
    const properties = (node.properties || []).map(prop => {
      if (prop.type === "RestElement") return this.lowerRestElement(prop);

      const key = this.builder.identifier(prop.key.name);
            
      // Handle property values that might be patterns or expressions
      let value;
      if (prop.value.type === "AssignmentPattern") {
        // For defaults like {x = 10}, treat as special assignment pattern
        const left = this.lowerExpression(prop.value.left);
        const right = this.lowerExpression(prop.value.right);
        value = this.builder.assignmentPattern(left, right);
        if (prop.value.left.type === "Identifier") {
          this.addBinding(prop.value.left.name);
        }
      } else {
        value = this.lowerExpression(prop.value);
        if (prop.value.type === "Identifier") {
          this.addBinding(prop.value.name);
        }
      }
            
      return this.builder.property(key, value, { shorthand: prop.shorthand });
    });
    return this.builder.objectPattern(properties);
  }

  lowerRestElement(node) {
    const argument = this.lowerExpression(node.argument);
    if (argument.type === "Identifier") {
      this.addBinding(argument.name);
    }
    return this.builder.restElement(argument);
  }

  lowerAssignmentPattern(node) {
    const left = this.lowerExpression(node.left);
    if (left.type === "Identifier") {
      this.addBinding(left.name);
    }
    const right = this.lowerExpression(node.right);
    return this.builder.assignmentPattern(left, right);
  }
}

module.exports = { EnhancedLowerer };<|MERGE_RESOLUTION|>--- conflicted
+++ resolved
@@ -5,10 +5,7 @@
  * Handles: async/await, classes, destructuring, control flow, templates, spread/rest
  */
 
-<<<<<<< HEAD
-=======
 const { builder } = require("./builder");
->>>>>>> 89d7f1a0
 const { IRBuilder } = require("./builder");
 
 class EnhancedLowerer {
