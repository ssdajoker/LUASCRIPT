--- conflicted
+++ resolved
@@ -135,14 +135,11 @@
         }
 
         // Preserve user-defined identifier names instead of auto-generated IDs
-<<<<<<< HEAD
         const identifierName = (idNode && (idNode.name || idNode.id || idNode.identifier)) || "unknown";
-=======
         const identifierName =
             (node.id && node.id.type === "Identifier" && node.id.name) ||
             (idNode && idNode.name) ||
             "unknown";
->>>>>>> fa92c3be
         return this.builder.varDecl(identifierName, initRef);
     }
 
@@ -473,13 +470,10 @@
             const expressionBody = this.lowerExpression(node.body);
             body = this.builder.block([this.builder.returnStmt(expressionBody)]);
         } else {
-<<<<<<< HEAD
             body = this.lowerBlockStatement(node.body);
-=======
             throw new Error(
                 `Invalid function node in lowerFunctionExpression: expected BlockStatement body for non-arrow function, got "${node.body && node.body.type}"`
             );
->>>>>>> fa92c3be
         }
 
         this.popScope();
