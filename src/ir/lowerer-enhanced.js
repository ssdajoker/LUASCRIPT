/**
 * LUASCRIPT Enhanced Lowerer
 * 
 * Converts JavaScript AST to IR with semantic understanding.
 * Handles: async/await, classes, destructuring, control flow, templates, spread/rest
 */

const nodes = require("./nodes");
const { IRBuilder } = require("./builder");

class EnhancedLowerer {
<<<<<<< HEAD
  constructor(builder = null) {
    this.builder = builder || new IRBuilder();
    this.scopeStack = [{ bindings: new Set(), parent: null }];
    this.tempVarCounter = 0;
  }

  // ========== Scope Management ==========
  pushScope() {
    this.scopeStack.push({ bindings: new Set(), parent: this.scopeStack[this.scopeStack.length - 1] });
  }

  popScope() {
    this.scopeStack.pop();
  }

  getCurrentScope() {
    return this.scopeStack[this.scopeStack.length - 1];
  }

  addBinding(name) {
    this.getCurrentScope().bindings.add(name);
  }

  hasBinding(name) {
    let scope = this.getCurrentScope();
    while (scope) {
      if (scope.bindings.has(name)) return true;
      scope = scope.parent;
    }
    return false;
  }

  createTempVar(prefix = "__tmp") {
    return `${prefix}_${++this.tempVarCounter}`;
  }

  // ========== Main Lowering Entry ==========
  lower(ast) {
    return this.lowerProgram(ast);
  }

  lowerProgram(node) {
    const body = (node.body || []).map(stmt => this.lowerStatement(stmt));
    return this.builder.program(body);
  }

  // ========== Statement Lowering ==========
  lowerStatement(node) {
    if (!node) return null;

    switch (node.type) {
    case "VariableDeclaration":
      return this.lowerVariableDeclaration(node);
    case "FunctionDeclaration":
      // Check if it's a generator function
      if (node.generator) {
        return this.lowerGeneratorDeclaration(node);
      }
      return this.lowerFunctionDeclaration(node);
    case "AsyncFunctionDeclaration":
      return this.lowerAsyncFunctionDeclaration(node);
    case "ClassDeclaration":
      return this.lowerClassDeclaration(node);
    case "BlockStatement":
      return this.lowerBlockStatement(node);
    case "ExpressionStatement":
      return this.lowerExpressionStatement(node);
    case "ReturnStatement":
      return this.lowerReturnStatement(node);
    case "IfStatement":
      return this.lowerIfStatement(node);
    case "WhileStatement":
      return this.lowerWhileStatement(node);
    case "ForStatement":
      return this.lowerForStatement(node);
    case "ForOfStatement":
      return this.lowerForOfStatement(node);
    case "ForInStatement":
      return this.lowerForInStatement(node);
    case "DoWhileStatement":
      return this.lowerDoWhileStatement(node);
    case "BreakStatement":
      return this.builder.break();
    case "ContinueStatement":
      return this.builder.continue();
    case "TryStatement":
      return this.lowerTryStatement(node);
    case "ThrowStatement":
      return this.lowerThrowStatement(node);
    case "SwitchStatement":
      return this.lowerSwitchStatement(node);
    default:
      throw new Error(`Unsupported statement: ${node.type}`);
    }
  }

  lowerVariableDeclaration(node) {
    const declarations = (node.declarations || []).map(decl => this.lowerVariableDeclarator(decl));
    return this.builder.variableDeclaration(declarations, { kind: node.kind });
  }

  lowerVariableDeclarator(node) {
    let idNode;
    let isPattern = false;

    if (node.id.type === "Identifier") {
      this.addBinding(node.id.name);
      idNode = this.lowerExpression(node.id);
    } else if (node.id.type === "ArrayPattern") {
      idNode = this.lowerArrayPattern(node.id);
      isPattern = true;
    } else if (node.id.type === "ObjectPattern") {
      idNode = this.lowerObjectPattern(node.id);
      isPattern = true;
    } else {
      throw new Error(`Unsupported declarator id: ${node.id.type}`);
    }

    const initRef = node.init ? this.lowerExpression(node.init) : null;

    // For patterns, pass the pattern object itself, not just a name
    if (isPattern) {
      return this.builder.varDecl(idNode, initRef);
    }

    // Preserve user-defined identifier names instead of auto-generated IDs
    const identifierName = (idNode && (idNode.name || idNode.id || idNode.identifier)) || "unknown";
    return this.builder.varDecl(identifierName, initRef);
  }

  lowerFunctionDeclaration(node) {
    // Extract function name from id (which is an Identifier)
    const funcName = node.id ? (node.id.name || node.id) : null;
        
    this.pushScope();
    const params = (node.params || []).map(p => {
      if (p.type === "Identifier") {
        this.addBinding(p.name);
        return this.builder.identifier(p.name);
      } else if (p.type === "RestElement") {
        // Handle rest parameters
        const restName = p.argument.name;
        this.addBinding(restName);
        return this.builder.restElement(this.builder.identifier(restName));
      } else {
        // Handle destructuring patterns in params
        this.addBinding(p.name || p.id?.name);
        return this.lowerExpression(p);
      }
    });
    const body = this.lowerBlockStatement(node.body);
    this.popScope();

    return this.builder.functionDecl(
      funcName,
      params,
      body,
      null,
      { async: !!node.async }
    );
  }

  lowerAsyncFunctionDeclaration(node) {
    // Extract function name from id (which is an Identifier)
    const funcName = node.id ? (node.id.name || node.id) : null;
        
    this.pushScope();
    const params = (node.params || []).map(p => {
      if (p.type === "Identifier") {
        this.addBinding(p.name);
        return this.builder.identifier(p.name);
      } else if (p.type === "RestElement") {
        // Handle rest parameters
        const restName = p.argument.name;
        this.addBinding(restName);
        return this.builder.restElement(this.builder.identifier(restName));
      } else {
        // Handle destructuring patterns in params
        this.addBinding(p.name || p.id?.name);
        return this.lowerExpression(p);
      }
    });
    const body = this.lowerBlockStatement(node.body);
    this.popScope();

    return this.builder.functionDecl(
      funcName,
      params,
      body,
      null,
      { async: true }  // Mark as async
    );
  }

  lowerClassDeclaration(node) {
    const superClass = node.superClass ? this.lowerExpression(node.superClass) : null;
    const body = this.lowerClassBody(node.body);

    return new nodes.ClassDeclaration(
      this.lowerExpression(node.id),
      superClass,
      body
    );
  }

  lowerClassBody(node) {
    const methods = (node.body || []).map(method => this.lowerMethodDefinition(method));
    return new nodes.ClassBody(methods);
  }

  lowerMethodDefinition(node) {
    const key = this.lowerExpression(node.key);
    const value = this.lowerExpression(node.value);
    return new nodes.MethodDefinition(key, value, node.kind, node.static);
  }

  lowerBlockStatement(node) {
    this.pushScope();
    const body = (node.body || []).map(stmt => this.lowerStatement(stmt)).filter(Boolean);
    this.popScope();
    return this.builder.block(body);
  }

  lowerExpressionStatement(node) {
    return this.builder.expressionStatement(this.lowerExpression(node.expression));
  }

  lowerReturnStatement(node) {
    const argument = node.argument ? this.lowerExpression(node.argument) : null;
    return this.builder.returnStatement(argument);
  }

  lowerIfStatement(node) {
    const test = this.lowerExpression(node.test);
    const consequent = this.lowerBlockStatement(node.consequent);
    const alternate = node.alternate ? this.lowerStatement(node.alternate) : null;
    return this.builder.ifStatement(test, consequent, alternate);
  }

  lowerWhileStatement(node) {
    const test = this.lowerExpression(node.test);
    const body = this.lowerBlockStatement(node.body);
    return this.builder.whileStatement(test, body);
  }

  lowerForStatement(node) {
    this.pushScope();
    const init = node.init ? this.lowerStatement(node.init) : null;
    const test = node.test ? this.lowerExpression(node.test) : null;
    const update = node.update ? this.lowerExpression(node.update) : null;
    const body = this.lowerBlockStatement(node.body);
    this.popScope();

    return this.builder.forStatement(init, test, update, body);
  }

  lowerForOfStatement(node) {
    this.pushScope();
    const left = node.left.type === "VariableDeclaration"
      ? this.lowerVariableDeclaration(node.left)
      : this.lowerExpression(node.left);
    const right = this.lowerExpression(node.right);
    const body = this.lowerBlockStatement(node.body);
    this.popScope();

    return new nodes.ForOfStatement(left, right, body, { await: Boolean(node.await) });
  }

  lowerForInStatement(node) {
    this.pushScope();
    const left = node.left.type === "VariableDeclaration"
      ? this.lowerVariableDeclaration(node.left)
      : this.lowerExpression(node.left);
    const right = this.lowerExpression(node.right);
    const body = this.lowerBlockStatement(node.body);
    this.popScope();

    return new nodes.ForInStatement(left, right, body);
  }

  lowerDoWhileStatement(node) {
    const body = this.lowerBlockStatement(node.body);
    const test = this.lowerExpression(node.test);
    return this.builder.doWhileStatement(body, test);
  }

  lowerTryStatement(node) {
    const block = this.lowerBlockStatement(node.block);
    const handler = node.handler ? this.lowerCatchClause(node.handler) : null;
    const finalizer = node.finalizer ? this.lowerBlockStatement(node.finalizer) : null;

    return new nodes.TryStatement(block, handler, finalizer);
  }

  lowerCatchClause(node) {
    this.pushScope();
    if (node.param) this.addBinding(node.param.name);
    const param = node.param ? this.lowerExpression(node.param) : null;
    const body = this.lowerBlockStatement(node.body);
    this.popScope();

    return new nodes.CatchClause(param, body);
  }

  lowerThrowStatement(node) {
    return new nodes.ThrowStatement(this.lowerExpression(node.argument));
  }

  lowerSwitchStatement(node) {
    const discriminant = this.lowerExpression(node.discriminant);
    const cases = (node.cases || []).map(c => this.lowerSwitchCase(c));
    return this.builder.switchStatement(discriminant, cases);
  }

  lowerSwitchCase(node) {
    const test = node.test ? this.lowerExpression(node.test) : null;
    const consequent = (node.consequent || []).map(stmt => this.lowerStatement(stmt));
    return this.builder.switchCase(test, consequent);
  }

  // ========== Expression Lowering ==========
  lowerExpression(node) {
    if (!node) return null;

    switch (node.type) {
    case "Identifier":
      return this.builder.identifier(node.name);
    case "Literal":
      return this.builder.literal(node.value, { raw: node.raw });
    case "BinaryExpression":
      return this.lowerBinaryExpression(node);
    case "UnaryExpression":
      return this.lowerUnaryExpression(node);
    case "LogicalExpression":
      return this.lowerLogicalExpression(node);
    case "AssignmentExpression":
      return this.lowerAssignmentExpression(node);
    case "UpdateExpression":
      return this.lowerUpdateExpression(node);
    case "CallExpression":
      return this.lowerCallExpression(node);
    case "MemberExpression":
      return this.lowerMemberExpression(node);
    case "ConditionalExpression":
      return this.lowerConditionalExpression(node);
    case "ArrayExpression":
      return this.lowerArrayExpression(node);
    case "ObjectExpression":
      return this.lowerObjectExpression(node);
    case "FunctionExpression":
    case "ArrowFunctionExpression":
      return this.lowerFunctionExpression(node);
    case "TemplateLiteral":
      return this.lowerTemplateLiteral(node);
    case "AwaitExpression":
      return this.lowerAwaitExpression(node);
    case "YieldExpression":
      return this.lowerYieldExpression(node);
    case "ThisExpression":
      return new nodes.ThisExpression();
    case "Super":
      return new nodes.Super();
    case "ClassExpression":
      return this.lowerClassExpression(node);
    case "SpreadElement":
      return this.lowerSpreadElement(node);
    case "ArrayPattern":
      return this.lowerArrayPattern(node);
    case "ObjectPattern":
      return this.lowerObjectPattern(node);
    default:
      throw new Error(`Unsupported expression: ${node.type}`);
    }
  }

  lowerBinaryExpression(node) {
    const left = this.lowerExpression(node.left);
    const right = this.lowerExpression(node.right);
    return this.builder.binaryOp(node.operator, left, right);
  }

  lowerUnaryExpression(node) {
    const argument = this.lowerExpression(node.argument);
    return this.builder.unaryOp(node.operator, argument, node.prefix !== false, { prefix: node.prefix !== false });
  }

  lowerLogicalExpression(node) {
    const left = this.lowerExpression(node.left);
    const right = this.lowerExpression(node.right);
    return this.builder.binaryOp(node.operator, left, right);
  }

  lowerAssignmentExpression(node) {
    const left = this.lowerExpression(node.left);
    const right = this.lowerExpression(node.right);
    return this.builder.assignment(left, right, node.operator);
  }

  lowerUpdateExpression(node) {
    const argument = this.lowerExpression(node.argument);
    return this.builder.updateExpression(node.operator, argument, { prefix: node.prefix });
  }

  lowerCallExpression(node) {
    const callee = this.lowerExpression(node.callee);
    const args = (node.arguments || []).map(arg => this.lowerExpression(arg));
    return this.builder.callExpression(callee, args);
  }

  lowerMemberExpression(node) {
    const object = this.lowerExpression(node.object);
    const property = this.lowerExpression(node.property);
    return this.builder.memberExpression(object, property, node.computed);
  }

  lowerConditionalExpression(node) {
    const test = this.lowerExpression(node.test);
    const consequent = this.lowerExpression(node.consequent);
    const alternate = this.lowerExpression(node.alternate);
    return this.builder.conditionalExpression(test, consequent, alternate);
  }

  lowerArrayExpression(node) {
    const elements = (node.elements || []).map(el => el ? this.lowerExpression(el) : null);
    return this.builder.arrayExpression(elements);
  }

  lowerObjectExpression(node) {
    const properties = (node.properties || []).map(prop => this.lowerProperty(prop));
    return this.builder.objectExpression(properties);
  }

  lowerProperty(node) {
    const key = this.lowerExpression(node.key);
    const value = this.lowerExpression(node.value);
    return this.builder.property(key, value, {
      kind: node.kind || "init",
      shorthand: node.shorthand || false,
      computed: node.computed || false
    });
  }

  lowerFunctionExpression(node) {
    this.pushScope();
    const params = (node.params || []).map(p => {
      this.addBinding(p.name);
      return this.lowerExpression(p);
    });

    // Arrow functions can have an expression body; wrap it in a return statement for Lua
    let body;
    if (node.body && node.body.type === "BlockStatement") {
      body = this.lowerBlockStatement(node.body);
    } else if (node.type === "ArrowFunctionExpression") {
      const expressionBody = this.lowerExpression(node.body);
      body = this.builder.block([this.builder.returnStmt(expressionBody)]);
    } else {
      body = this.lowerBlockStatement(node.body);
    }

    this.popScope();

    return this.builder.functionExpression(
      node.id ? this.lowerExpression(node.id) : null,
      params,
      body,
      { arrow: node.type === "ArrowFunctionExpression" }
    );
  }

  lowerTemplateLiteral(node) {
    const quasis = (node.quasis || []).map(q => new nodes.TemplateElement(
      { raw: q.value.raw, cooked: q.value.cooked },
      q.tail
    ));
    const expressions = (node.expressions || []).map(expr => this.lowerExpression(expr));
    return new nodes.TemplateLiteral(quasis, expressions);
  }

  lowerAwaitExpression(node) {
    const argument = this.lowerExpression(node.argument);
    return new nodes.AwaitExpression(argument);
  }

  lowerGeneratorDeclaration(node) {
    this.pushScope();
    const params = (node.params || []).map(p => {
      this.addBinding(p.name);
      return this.lowerExpression(p);
    });
    const body = this.lowerBlockStatement(node.body);
    this.popScope();

    return new nodes.GeneratorDeclaration(
      this.lowerExpression(node.id),
      params,
      body,
      { async: !!node.async }
    );
  }

  lowerYieldExpression(node) {
    const argument = node.argument ? this.lowerExpression(node.argument) : null;
    const delegate = node.delegate || false; // true for yield*
    return new nodes.YieldExpression(argument, delegate);
  }

  lowerClassExpression(node) {
    const superClass = node.superClass ? this.lowerExpression(node.superClass) : null;
    const body = this.lowerClassBody(node.body);
    return new nodes.ClassExpression(
      node.id ? this.lowerExpression(node.id) : null,
      superClass,
      body
    );
  }

  lowerSpreadElement(node) {
    const argument = this.lowerExpression(node.argument);
    return new nodes.SpreadElement(argument);
  }

  lowerArrayPattern(node) {
    const elements = (node.elements || []).map(el => {
      if (!el) return null;
      if (el.type === "RestElement") return this.lowerRestElement(el);
      if (el.type === "AssignmentPattern") return this.lowerAssignmentPattern(el);
      if (el.type === "Identifier") {
        this.addBinding(el.name);
        return this.builder.identifier(el.name);
      }
      return this.lowerExpression(el);
    });
    return this.builder.arrayPattern(elements);
  }

  lowerObjectPattern(node) {
    const properties = (node.properties || []).map(prop => {
      if (prop.type === "RestElement") return this.lowerRestElement(prop);

      const key = this.builder.identifier(prop.key.name);
=======
    constructor(builder = null) {
        this.builder = builder || new IRBuilder();
        this.scopeStack = [{ bindings: new Set(), parent: null }];
        this.tempVarCounter = 0;
    }

    // ========== Scope Management ==========
    pushScope() {
        this.scopeStack.push({ bindings: new Set(), parent: this.scopeStack[this.scopeStack.length - 1] });
    }

    popScope() {
        this.scopeStack.pop();
    }

    getCurrentScope() {
        return this.scopeStack[this.scopeStack.length - 1];
    }

    addBinding(name) {
        this.getCurrentScope().bindings.add(name);
    }

    hasBinding(name) {
        let scope = this.getCurrentScope();
        while (scope) {
            if (scope.bindings.has(name)) return true;
            scope = scope.parent;
        }
        return false;
    }

    createTempVar(prefix = "__tmp") {
        return `${prefix}_${++this.tempVarCounter}`;
    }

    // ========== Main Lowering Entry ==========
    lower(ast) {
        return this.lowerProgram(ast);
    }

    lowerProgram(node) {
        const body = (node.body || []).map(stmt => this.lowerStatement(stmt));
        return this.builder.program(body);
    }

    // ========== Statement Lowering ==========
    lowerStatement(node) {
        if (!node) return null;

        switch (node.type) {
        case "VariableDeclaration":
            return this.lowerVariableDeclaration(node);
        case "FunctionDeclaration":
            // Check if it's a generator function
            if (node.generator) {
                return this.lowerGeneratorDeclaration(node);
            }
            return this.lowerFunctionDeclaration(node);
        case "AsyncFunctionDeclaration":
            return this.lowerAsyncFunctionDeclaration(node);
        case "ClassDeclaration":
            return this.lowerClassDeclaration(node);
        case "BlockStatement":
            return this.lowerBlockStatement(node);
        case "ExpressionStatement":
            return this.lowerExpressionStatement(node);
        case "ReturnStatement":
            return this.lowerReturnStatement(node);
        case "IfStatement":
            return this.lowerIfStatement(node);
        case "WhileStatement":
            return this.lowerWhileStatement(node);
        case "ForStatement":
            return this.lowerForStatement(node);
        case "ForOfStatement":
            return this.lowerForOfStatement(node);
        case "ForInStatement":
            return this.lowerForInStatement(node);
        case "DoWhileStatement":
            return this.lowerDoWhileStatement(node);
        case "BreakStatement":
            return this.builder.break();
        case "ContinueStatement":
            return this.builder.continue();
        case "TryStatement":
            return this.lowerTryStatement(node);
        case "ThrowStatement":
            return this.lowerThrowStatement(node);
        case "SwitchStatement":
            return this.lowerSwitchStatement(node);
        default:
            throw new Error(`Unsupported statement: ${node.type}`);
        }
    }

    lowerVariableDeclaration(node) {
        const declarations = (node.declarations || []).map(decl => this.lowerVariableDeclarator(decl));
        return this.builder.variableDeclaration(declarations, { kind: node.kind });
    }

    lowerVariableDeclarator(node) {
        let idNode;
        let isPattern = false;

        if (node.id.type === "Identifier") {
            this.addBinding(node.id.name);
            idNode = this.lowerExpression(node.id);
        } else if (node.id.type === "ArrayPattern") {
            idNode = this.lowerArrayPattern(node.id);
            isPattern = true;
        } else if (node.id.type === "ObjectPattern") {
            idNode = this.lowerObjectPattern(node.id);
            isPattern = true;
        } else {
            throw new Error(`Unsupported declarator id: ${node.id.type}`);
        }

        const initRef = node.init ? this.lowerExpression(node.init) : null;

        // For patterns, pass the pattern object itself, not just a name
        if (isPattern) {
            return this.builder.varDecl(idNode, initRef);
        }

        // Preserve user-defined identifier names instead of auto-generated IDs
        const identifierName = (idNode && (idNode.name || idNode.id || idNode.identifier)) || "unknown";
        const identifierName =
            (node.id && node.id.type === "Identifier" && node.id.name) ||
            (idNode && idNode.name) ||
            "unknown";
        return this.builder.varDecl(identifierName, initRef);
    }

    lowerFunctionDeclaration(node) {
        // Extract function name from id (which is an Identifier)
        const funcName = node.id ? (node.id.name || node.id) : null;
        
        this.pushScope();
        const params = (node.params || []).map(p => {
            if (p.type === "Identifier") {
                this.addBinding(p.name);
                return this.builder.identifier(p.name);
            } else if (p.type === "RestElement") {
                // Handle rest parameters
                const restName = p.argument.name;
                this.addBinding(restName);
                return this.builder.restElement(this.builder.identifier(restName));
            } else {
                // Handle destructuring patterns in params
                this.addBinding(p.name || p.id?.name);
                return this.lowerExpression(p);
            }
        });
        const body = this.lowerBlockStatement(node.body);
        this.popScope();

        return this.builder.functionDecl(
            funcName,
            params,
            body,
            null,
            { async: !!node.async }
        );
    }

    lowerAsyncFunctionDeclaration(node) {
        // Extract function name from id (which is an Identifier)
        const funcName = node.id ? (node.id.name || node.id) : null;
        
        this.pushScope();
        const params = (node.params || []).map(p => {
            if (p.type === "Identifier") {
                this.addBinding(p.name);
                return this.builder.identifier(p.name);
            } else if (p.type === "RestElement") {
                // Handle rest parameters
                const restName = p.argument.name;
                this.addBinding(restName);
                return this.builder.restElement(this.builder.identifier(restName));
            } else {
                // Handle destructuring patterns in params
                this.addBinding(p.name || p.id?.name);
                return this.lowerExpression(p);
            }
        });
        const body = this.lowerBlockStatement(node.body);
        this.popScope();

        return this.builder.functionDecl(
            funcName,
            params,
            body,
            null,
            { async: true }  // Mark as async
        );
    }

    lowerClassDeclaration(node) {
        const superClass = node.superClass ? this.lowerExpression(node.superClass) : null;
        const body = this.lowerClassBody(node.body);

        return new nodes.ClassDeclaration(
            this.lowerExpression(node.id),
            superClass,
            body
        );
    }

    lowerClassBody(node) {
        const methods = (node.body || []).map(method => this.lowerMethodDefinition(method));
        return new nodes.ClassBody(methods);
    }

    lowerMethodDefinition(node) {
        const key = this.lowerExpression(node.key);
        const value = this.lowerExpression(node.value);
        return new nodes.MethodDefinition(key, value, node.kind, node.static);
    }

    lowerBlockStatement(node) {
        this.pushScope();
        const body = (node.body || []).map(stmt => this.lowerStatement(stmt)).filter(Boolean);
        this.popScope();
        return this.builder.block(body);
    }

    lowerExpressionStatement(node) {
        return this.builder.expressionStatement(this.lowerExpression(node.expression));
    }

    lowerReturnStatement(node) {
        const argument = node.argument ? this.lowerExpression(node.argument) : null;
        return this.builder.returnStatement(argument);
    }

    lowerIfStatement(node) {
        const test = this.lowerExpression(node.test);
        const consequent = this.lowerBlockStatement(node.consequent);
        const alternate = node.alternate ? this.lowerStatement(node.alternate) : null;
        return this.builder.ifStatement(test, consequent, alternate);
    }

    lowerWhileStatement(node) {
        const test = this.lowerExpression(node.test);
        const body = this.lowerBlockStatement(node.body);
        return this.builder.whileStatement(test, body);
    }

    lowerForStatement(node) {
        this.pushScope();
        const init = node.init ? this.lowerStatement(node.init) : null;
        const test = node.test ? this.lowerExpression(node.test) : null;
        const update = node.update ? this.lowerExpression(node.update) : null;
        const body = this.lowerBlockStatement(node.body);
        this.popScope();

        return this.builder.forStatement(init, test, update, body);
    }

    lowerForOfStatement(node) {
        this.pushScope();
        const left = node.left.type === "VariableDeclaration"
            ? this.lowerVariableDeclaration(node.left)
            : this.lowerExpression(node.left);
        const right = this.lowerExpression(node.right);
        const body = this.lowerBlockStatement(node.body);
        this.popScope();

        return new nodes.ForOfStatement(left, right, body, { await: Boolean(node.await) });
    }

    lowerForInStatement(node) {
        this.pushScope();
        const left = node.left.type === "VariableDeclaration"
            ? this.lowerVariableDeclaration(node.left)
            : this.lowerExpression(node.left);
        const right = this.lowerExpression(node.right);
        const body = this.lowerBlockStatement(node.body);
        this.popScope();

        return new nodes.ForInStatement(left, right, body);
    }

    lowerDoWhileStatement(node) {
        const body = this.lowerBlockStatement(node.body);
        const test = this.lowerExpression(node.test);
        return this.builder.doWhileStatement(body, test);
    }

    lowerTryStatement(node) {
        const block = this.lowerBlockStatement(node.block);
        const handler = node.handler ? this.lowerCatchClause(node.handler) : null;
        const finalizer = node.finalizer ? this.lowerBlockStatement(node.finalizer) : null;

        return new nodes.TryStatement(block, handler, finalizer);
    }

    lowerCatchClause(node) {
        this.pushScope();
        if (node.param) this.addBinding(node.param.name);
        const param = node.param ? this.lowerExpression(node.param) : null;
        const body = this.lowerBlockStatement(node.body);
        this.popScope();

        return new nodes.CatchClause(param, body);
    }

    lowerThrowStatement(node) {
        return new nodes.ThrowStatement(this.lowerExpression(node.argument));
    }

    lowerSwitchStatement(node) {
        const discriminant = this.lowerExpression(node.discriminant);
        const cases = (node.cases || []).map(c => this.lowerSwitchCase(c));
        return this.builder.switchStatement(discriminant, cases);
    }

    lowerSwitchCase(node) {
        const test = node.test ? this.lowerExpression(node.test) : null;
        const consequent = (node.consequent || []).map(stmt => this.lowerStatement(stmt));
        return this.builder.switchCase(test, consequent);
    }

    // ========== Expression Lowering ==========
    lowerExpression(node) {
        if (!node) return null;

        switch (node.type) {
        case "Identifier":
            return this.builder.identifier(node.name);
        case "Literal":
            return this.builder.literal(node.value, { raw: node.raw });
        case "BinaryExpression":
            return this.lowerBinaryExpression(node);
        case "UnaryExpression":
            return this.lowerUnaryExpression(node);
        case "LogicalExpression":
            return this.lowerLogicalExpression(node);
        case "AssignmentExpression":
            return this.lowerAssignmentExpression(node);
        case "UpdateExpression":
            return this.lowerUpdateExpression(node);
        case "CallExpression":
            return this.lowerCallExpression(node);
        case "MemberExpression":
            return this.lowerMemberExpression(node);
        case "ConditionalExpression":
            return this.lowerConditionalExpression(node);
        case "ArrayExpression":
            return this.lowerArrayExpression(node);
        case "ObjectExpression":
            return this.lowerObjectExpression(node);
        case "FunctionExpression":
        case "ArrowFunctionExpression":
            return this.lowerFunctionExpression(node);
        case "TemplateLiteral":
            return this.lowerTemplateLiteral(node);
        case "AwaitExpression":
            return this.lowerAwaitExpression(node);
        case "YieldExpression":
            return this.lowerYieldExpression(node);
        case "ThisExpression":
            return new nodes.ThisExpression();
        case "Super":
            return new nodes.Super();
        case "ClassExpression":
            return this.lowerClassExpression(node);
        case "SpreadElement":
            return this.lowerSpreadElement(node);
        case "ArrayPattern":
            return this.lowerArrayPattern(node);
        case "ObjectPattern":
            return this.lowerObjectPattern(node);
        default:
            throw new Error(`Unsupported expression: ${node.type}`);
        }
    }

    lowerBinaryExpression(node) {
        const left = this.lowerExpression(node.left);
        const right = this.lowerExpression(node.right);
        return this.builder.binaryOp(node.operator, left, right);
    }

    lowerUnaryExpression(node) {
        const argument = this.lowerExpression(node.argument);
        return this.builder.unaryOp(node.operator, argument, node.prefix !== false, { prefix: node.prefix !== false });
    }

    lowerLogicalExpression(node) {
        const left = this.lowerExpression(node.left);
        const right = this.lowerExpression(node.right);
        return this.builder.binaryOp(node.operator, left, right);
    }

    lowerAssignmentExpression(node) {
        const left = this.lowerExpression(node.left);
        const right = this.lowerExpression(node.right);
        return this.builder.assignment(left, right, node.operator);
    }

    lowerUpdateExpression(node) {
        const argument = this.lowerExpression(node.argument);
        return this.builder.updateExpression(node.operator, argument, { prefix: node.prefix });
    }

    lowerCallExpression(node) {
        const callee = this.lowerExpression(node.callee);
        const args = (node.arguments || []).map(arg => this.lowerExpression(arg));
        return this.builder.callExpression(callee, args);
    }

    lowerMemberExpression(node) {
        const object = this.lowerExpression(node.object);
        const property = this.lowerExpression(node.property);
        return this.builder.memberExpression(object, property, node.computed);
    }

    lowerConditionalExpression(node) {
        const test = this.lowerExpression(node.test);
        const consequent = this.lowerExpression(node.consequent);
        const alternate = this.lowerExpression(node.alternate);
        return this.builder.conditionalExpression(test, consequent, alternate);
    }

    lowerArrayExpression(node) {
        const elements = (node.elements || []).map(el => el ? this.lowerExpression(el) : null);
        return this.builder.arrayExpression(elements);
    }

    lowerObjectExpression(node) {
        const properties = (node.properties || []).map(prop => this.lowerProperty(prop));
        return this.builder.objectExpression(properties);
    }

    lowerProperty(node) {
        const key = this.lowerExpression(node.key);
        const value = this.lowerExpression(node.value);
        return this.builder.property(key, value, {
            kind: node.kind || "init",
            shorthand: node.shorthand || false,
            computed: node.computed || false
        });
    }

    lowerFunctionExpression(node) {
        this.pushScope();
        const params = (node.params || []).map(p => {
            this.addBinding(p.name);
            return this.lowerExpression(p);
        });

        // Arrow functions can have an expression body; wrap it in a return statement for Lua
        let body;
        if (node.body && node.body.type === "BlockStatement") {
            body = this.lowerBlockStatement(node.body);
        } else if (node.type === "ArrowFunctionExpression") {
            const expressionBody = this.lowerExpression(node.body);
            body = this.builder.block([this.builder.returnStmt(expressionBody)]);
        } else {
            body = this.lowerBlockStatement(node.body);
            throw new Error(
                `Invalid function node in lowerFunctionExpression: expected BlockStatement body for non-arrow function, got "${node.body && node.body.type}"`
            );
        }

        this.popScope();

        return this.builder.functionExpression(
            node.id ? this.lowerExpression(node.id) : null,
            params,
            body,
            { arrow: node.type === "ArrowFunctionExpression" }
        );
    }

    lowerTemplateLiteral(node) {
        const quasis = (node.quasis || []).map(q => new nodes.TemplateElement(
            { raw: q.value.raw, cooked: q.value.cooked },
            q.tail
        ));
        const expressions = (node.expressions || []).map(expr => this.lowerExpression(expr));
        return new nodes.TemplateLiteral(quasis, expressions);
    }

    lowerAwaitExpression(node) {
        const argument = this.lowerExpression(node.argument);
        return new nodes.AwaitExpression(argument);
    }

    lowerGeneratorDeclaration(node) {
        this.pushScope();
        const params = (node.params || []).map(p => {
            this.addBinding(p.name);
            return this.lowerExpression(p);
        });
        const body = this.lowerBlockStatement(node.body);
        this.popScope();

        return new nodes.GeneratorDeclaration(
            this.lowerExpression(node.id),
            params,
            body,
            { async: !!node.async }
        );
    }

    lowerYieldExpression(node) {
        const argument = node.argument ? this.lowerExpression(node.argument) : null;
        const delegate = node.delegate || false; // true for yield*
        return new nodes.YieldExpression(argument, delegate);
    }

    lowerClassExpression(node) {
        const superClass = node.superClass ? this.lowerExpression(node.superClass) : null;
        const body = this.lowerClassBody(node.body);
        return new nodes.ClassExpression(
            node.id ? this.lowerExpression(node.id) : null,
            superClass,
            body
        );
    }

    lowerSpreadElement(node) {
        const argument = this.lowerExpression(node.argument);
        return new nodes.SpreadElement(argument);
    }

    lowerArrayPattern(node) {
        const elements = (node.elements || []).map(el => {
            if (!el) return null;
            if (el.type === "RestElement") return this.lowerRestElement(el);
            if (el.type === "AssignmentPattern") return this.lowerAssignmentPattern(el);
            if (el.type === "Identifier") {
                this.addBinding(el.name);
                return this.builder.identifier(el.name);
            }
            return this.lowerExpression(el);
        });
        return this.builder.arrayPattern(elements);
    }

    lowerObjectPattern(node) {
        const properties = (node.properties || []).map(prop => {
            if (prop.type === "RestElement") return this.lowerRestElement(prop);

            const key = this.builder.identifier(prop.key.name);
>>>>>>> 168c1a63
            
      // Handle property values that might be patterns or expressions
      let value;
      if (prop.value.type === "AssignmentPattern") {
        // For defaults like {x = 10}, treat as special assignment pattern
        const left = this.lowerExpression(prop.value.left);
        const right = this.lowerExpression(prop.value.right);
        value = this.builder.assignmentPattern(left, right);
        if (prop.value.left.type === "Identifier") {
          this.addBinding(prop.value.left.name);
        }
      } else {
        value = this.lowerExpression(prop.value);
        if (prop.value.type === "Identifier") {
          this.addBinding(prop.value.name);
        }
      }
            
      return this.builder.property(key, value, { shorthand: prop.shorthand });
    });
    return this.builder.objectPattern(properties);
  }

  lowerRestElement(node) {
    const argument = this.lowerExpression(node.argument);
    if (argument.type === "Identifier") {
      this.addBinding(argument.name);
    }
    return this.builder.restElement(argument);
  }

  lowerAssignmentPattern(node) {
    const left = this.lowerExpression(node.left);
    if (left.type === "Identifier") {
      this.addBinding(left.name);
    }
    const right = this.lowerExpression(node.right);
    return this.builder.assignmentPattern(left, right);
  }
}

module.exports = { EnhancedLowerer };<|MERGE_RESOLUTION|>--- conflicted
+++ resolved
@@ -9,7 +9,6 @@
 const { IRBuilder } = require("./builder");
 
 class EnhancedLowerer {
-<<<<<<< HEAD
   constructor(builder = null) {
     this.builder = builder || new IRBuilder();
     this.scopeStack = [{ bindings: new Set(), parent: null }];
@@ -551,7 +550,6 @@
       if (prop.type === "RestElement") return this.lowerRestElement(prop);
 
       const key = this.builder.identifier(prop.key.name);
-=======
     constructor(builder = null) {
         this.builder = builder || new IRBuilder();
         this.scopeStack = [{ bindings: new Set(), parent: null }];
@@ -1100,7 +1098,6 @@
             if (prop.type === "RestElement") return this.lowerRestElement(prop);
 
             const key = this.builder.identifier(prop.key.name);
->>>>>>> 168c1a63
             
       // Handle property values that might be patterns or expressions
       let value;
