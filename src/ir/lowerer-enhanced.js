/**
 * LUASCRIPT Enhanced Lowerer
 * 
 * Converts JavaScript AST to IR with semantic understanding.
 * Handles: async/await, classes, destructuring, control flow, templates, spread/rest
 */

const nodes = require("./nodes");
const { IRBuilder } = require("./builder");

class EnhancedLowerer {
  constructor(builder = null) {
    this.builder = builder || new IRBuilder();
    this.scopeStack = [{ bindings: new Set(), parent: null }];
    this.tempVarCounter = 0;
  }

  // ========== Scope Management ==========
  pushScope() {
    this.scopeStack.push({ bindings: new Set(), parent: this.scopeStack[this.scopeStack.length - 1] });
  }

  popScope() {
    this.scopeStack.pop();
  }

  getCurrentScope() {
    return this.scopeStack[this.scopeStack.length - 1];
  }

  addBinding(name) {
    this.getCurrentScope().bindings.add(name);
  }

  hasBinding(name) {
    let scope = this.getCurrentScope();
    while (scope) {
      if (scope.bindings.has(name)) return true;
      scope = scope.parent;
    }
    return false;
  }

  createTempVar(prefix = "__tmp") {
    return `${prefix}_${++this.tempVarCounter}`;
  }

  // ========== Main Lowering Entry ==========
  lower(ast) {
    return this.lowerProgram(ast);
  }

  lowerProgram(node) {
    const body = (node.body || []).map(stmt => this.lowerStatement(stmt));
    return this.builder.program(body);
  }

  // ========== Statement Lowering ==========
  lowerStatement(node) {
    if (!node) return null;

    switch (node.type) {
    case "VariableDeclaration":
      return this.lowerVariableDeclaration(node);
    case "FunctionDeclaration":
      // Check if it's a generator function
      if (node.generator) {
        return this.lowerGeneratorDeclaration(node);
      }
      return this.lowerFunctionDeclaration(node);
    case "AsyncFunctionDeclaration":
      return this.lowerAsyncFunctionDeclaration(node);
    case "ClassDeclaration":
      return this.lowerClassDeclaration(node);
    case "BlockStatement":
      return this.lowerBlockStatement(node);
    case "ExpressionStatement":
      return this.lowerExpressionStatement(node);
    case "ReturnStatement":
      return this.lowerReturnStatement(node);
    case "IfStatement":
      return this.lowerIfStatement(node);
    case "WhileStatement":
      return this.lowerWhileStatement(node);
    case "ForStatement":
      return this.lowerForStatement(node);
    case "ForOfStatement":
      return this.lowerForOfStatement(node);
    case "ForInStatement":
      return this.lowerForInStatement(node);
    case "DoWhileStatement":
      return this.lowerDoWhileStatement(node);
    case "BreakStatement":
      return this.builder.break();
    case "ContinueStatement":
      return this.builder.continue();
    case "TryStatement":
      return this.lowerTryStatement(node);
    case "ThrowStatement":
      return this.lowerThrowStatement(node);
    case "SwitchStatement":
      return this.lowerSwitchStatement(node);
    default:
      throw new Error(`Unsupported statement: ${node.type}`);
    }
  }

  lowerVariableDeclaration(node) {
    const declarations = (node.declarations || []).map(decl => this.lowerVariableDeclarator(decl));
    return this.builder.variableDeclaration(declarations, { kind: node.kind });
  }

  lowerVariableDeclarator(node) {
    let idNode;
    let isPattern = false;

    if (node.id.type === "Identifier") {
      this.addBinding(node.id.name);
      idNode = this.lowerExpression(node.id);
    } else if (node.id.type === "ArrayPattern") {
      idNode = this.lowerArrayPattern(node.id);
      isPattern = true;
    } else if (node.id.type === "ObjectPattern") {
      idNode = this.lowerObjectPattern(node.id);
      isPattern = true;
    } else {
      throw new Error(`Unsupported declarator id: ${node.id.type}`);
    }

    const initRef = node.init ? this.lowerExpression(node.init) : null;

    // For patterns, pass the pattern object itself, not just a name
    if (isPattern) {
      return this.builder.varDecl(idNode, initRef);
    }

    // Preserve user-defined identifier names instead of auto-generated IDs
    const identifierName = (idNode && (idNode.name || idNode.id || idNode.identifier)) || "unknown";
    return this.builder.varDecl(identifierName, initRef);
  }

  lowerFunctionDeclaration(node) {
    // Extract function name from id (which is an Identifier)
    const funcName = node.id ? (node.id.name || node.id) : null;
        
    this.pushScope();
    const params = (node.params || []).map(p => {
      if (p.type === "Identifier") {
        this.addBinding(p.name);
        return this.builder.identifier(p.name);
      } else if (p.type === "RestElement") {
        // Handle rest parameters
        const restName = p.argument.name;
        this.addBinding(restName);
        return this.builder.restElement(this.builder.identifier(restName));
      } else {
        // Handle destructuring patterns in params
        this.addBinding(p.name || p.id?.name);
        return this.lowerExpression(p);
      }
    });
    const body = this.lowerBlockStatement(node.body);
    this.popScope();

    return this.builder.functionDecl(
      funcName,
      params,
      body,
      null,
      { async: !!node.async }
    );
  }

  lowerAsyncFunctionDeclaration(node) {
    // Extract function name from id (which is an Identifier)
    const funcName = node.id ? (node.id.name || node.id) : null;
<<<<<<< HEAD
        
    this.pushScope();
    const params = (node.params || []).map(p => {
      if (p.type === "Identifier") {
        this.addBinding(p.name);
        return this.builder.identifier(p.name);
      } else if (p.type === "RestElement") {
        // Handle rest parameters
        const restName = p.argument.name;
        this.addBinding(restName);
        return this.builder.restElement(this.builder.identifier(restName));
      } else {
        // Handle destructuring patterns in params
        this.addBinding(p.name || p.id?.name);
        return this.lowerExpression(p);
      }
    });
    const body = this.lowerBlockStatement(node.body);
    this.popScope();

    return this.builder.functionDecl(
      funcName,
      params,
      body,
      null,
      { async: true }  // Mark as async
    );
  }

  lowerClassDeclaration(node) {
    const superClass = node.superClass ? this.lowerExpression(node.superClass) : null;
    const body = this.lowerClassBody(node.body);

    return new nodes.ClassDeclaration(
      this.lowerExpression(node.id),
      superClass,
      body
    );
  }

  lowerClassBody(node) {
    const methods = (node.body || []).map(method => this.lowerMethodDefinition(method));
    return new nodes.ClassBody(methods);
  }

  lowerMethodDefinition(node) {
    const key = this.lowerExpression(node.key);
    const value = this.lowerExpression(node.value);
    return new nodes.MethodDefinition(key, value, node.kind, node.static);
  }

  lowerBlockStatement(node) {
    this.pushScope();
    const body = (node.body || []).map(stmt => this.lowerStatement(stmt)).filter(Boolean);
    this.popScope();
    return this.builder.block(body);
  }

  lowerExpressionStatement(node) {
    return this.builder.expressionStatement(this.lowerExpression(node.expression));
  }

  lowerReturnStatement(node) {
    const argument = node.argument ? this.lowerExpression(node.argument) : null;
    return this.builder.returnStatement(argument);
  }

  lowerIfStatement(node) {
    const test = this.lowerExpression(node.test);
    const consequent = this.lowerBlockStatement(node.consequent);
    const alternate = node.alternate ? this.lowerStatement(node.alternate) : null;
    return this.builder.ifStatement(test, consequent, alternate);
  }

  lowerWhileStatement(node) {
    const test = this.lowerExpression(node.test);
    const body = this.lowerBlockStatement(node.body);
    return this.builder.whileStatement(test, body);
  }

  lowerForStatement(node) {
    this.pushScope();
    const init = node.init ? this.lowerStatement(node.init) : null;
    const test = node.test ? this.lowerExpression(node.test) : null;
    const update = node.update ? this.lowerExpression(node.update) : null;
    const body = this.lowerBlockStatement(node.body);
    this.popScope();

    return this.builder.forStatement(init, test, update, body);
  }

  lowerForOfStatement(node) {
    this.pushScope();
    const left = node.left.type === "VariableDeclaration"
      ? this.lowerVariableDeclaration(node.left)
      : this.lowerExpression(node.left);
    const right = this.lowerExpression(node.right);
    const body = this.lowerBlockStatement(node.body);
    this.popScope();

    return new nodes.ForOfStatement(left, right, body, { await: Boolean(node.await) });
  }

  lowerForInStatement(node) {
    this.pushScope();
    const left = node.left.type === "VariableDeclaration"
      ? this.lowerVariableDeclaration(node.left)
      : this.lowerExpression(node.left);
    const right = this.lowerExpression(node.right);
    const body = this.lowerBlockStatement(node.body);
    this.popScope();

    return new nodes.ForInStatement(left, right, body);
  }

  lowerDoWhileStatement(node) {
    const body = this.lowerBlockStatement(node.body);
    const test = this.lowerExpression(node.test);
    return this.builder.doWhileStatement(body, test);
  }

  lowerTryStatement(node) {
    const block = this.lowerBlockStatement(node.block);
    const handler = node.handler ? this.lowerCatchClause(node.handler) : null;
    const finalizer = node.finalizer ? this.lowerBlockStatement(node.finalizer) : null;

    return new nodes.TryStatement(block, handler, finalizer);
  }

  lowerCatchClause(node) {
    this.pushScope();
    if (node.param) this.addBinding(node.param.name);
    const param = node.param ? this.lowerExpression(node.param) : null;
    const body = this.lowerBlockStatement(node.body);
    this.popScope();

    return new nodes.CatchClause(param, body);
  }

  lowerThrowStatement(node) {
    return new nodes.ThrowStatement(this.lowerExpression(node.argument));
  }

  lowerSwitchStatement(node) {
    const discriminant = this.lowerExpression(node.discriminant);
    const cases = (node.cases || []).map(c => this.lowerSwitchCase(c));
    return this.builder.switchStatement(discriminant, cases);
  }

  lowerSwitchCase(node) {
    const test = node.test ? this.lowerExpression(node.test) : null;
    const consequent = (node.consequent || []).map(stmt => this.lowerStatement(stmt));
    return this.builder.switchCase(test, consequent);
  }

  // ========== Expression Lowering ==========
  lowerExpression(node) {
    if (!node) return null;

    switch (node.type) {
    case "Identifier":
      return this.builder.identifier(node.name);
    case "Literal":
      return this.builder.literal(node.value, { raw: node.raw });
    case "BinaryExpression":
      return this.lowerBinaryExpression(node);
    case "UnaryExpression":
      return this.lowerUnaryExpression(node);
    case "LogicalExpression":
      return this.lowerLogicalExpression(node);
    case "AssignmentExpression":
      return this.lowerAssignmentExpression(node);
    case "UpdateExpression":
      return this.lowerUpdateExpression(node);
    case "CallExpression":
      return this.lowerCallExpression(node);
    case "MemberExpression":
      return this.lowerMemberExpression(node);
    case "ConditionalExpression":
      return this.lowerConditionalExpression(node);
    case "ArrayExpression":
      return this.lowerArrayExpression(node);
    case "ObjectExpression":
      return this.lowerObjectExpression(node);
    case "FunctionExpression":
    case "ArrowFunctionExpression":
      return this.lowerFunctionExpression(node);
    case "TemplateLiteral":
      return this.lowerTemplateLiteral(node);
    case "AwaitExpression":
      return this.lowerAwaitExpression(node);
    case "YieldExpression":
      return this.lowerYieldExpression(node);
    case "ThisExpression":
      return new nodes.ThisExpression();
    case "Super":
      return new nodes.Super();
    case "ClassExpression":
      return this.lowerClassExpression(node);
    case "SpreadElement":
      return this.lowerSpreadElement(node);
    case "ArrayPattern":
      return this.lowerArrayPattern(node);
    case "ObjectPattern":
      return this.lowerObjectPattern(node);
    default:
      throw new Error(`Unsupported expression: ${node.type}`);
    }
  }

  lowerBinaryExpression(node) {
    const left = this.lowerExpression(node.left);
    const right = this.lowerExpression(node.right);
    return this.builder.binaryOp(node.operator, left, right);
  }

  lowerUnaryExpression(node) {
    const argument = this.lowerExpression(node.argument);
    return this.builder.unaryOp(node.operator, argument, node.prefix !== false, { prefix: node.prefix !== false });
  }

  lowerLogicalExpression(node) {
    const left = this.lowerExpression(node.left);
    const right = this.lowerExpression(node.right);
    return this.builder.binaryOp(node.operator, left, right);
  }

  lowerAssignmentExpression(node) {
    const left = this.lowerExpression(node.left);
    const right = this.lowerExpression(node.right);
    return this.builder.assignment(left, right, node.operator);
  }

  lowerUpdateExpression(node) {
    const argument = this.lowerExpression(node.argument);
    return this.builder.updateExpression(node.operator, argument, { prefix: node.prefix });
  }

  lowerCallExpression(node) {
    const callee = this.lowerExpression(node.callee);
    const args = (node.arguments || []).map(arg => this.lowerExpression(arg));
    return this.builder.callExpression(callee, args);
  }

  lowerMemberExpression(node) {
    const object = this.lowerExpression(node.object);
    const property = this.lowerExpression(node.property);
    return this.builder.memberExpression(object, property, node.computed);
  }

  lowerConditionalExpression(node) {
    const test = this.lowerExpression(node.test);
    const consequent = this.lowerExpression(node.consequent);
    const alternate = this.lowerExpression(node.alternate);
    return this.builder.conditionalExpression(test, consequent, alternate);
  }

  lowerArrayExpression(node) {
    const elements = (node.elements || []).map(el => el ? this.lowerExpression(el) : null);
    return this.builder.arrayExpression(elements);
  }

  lowerObjectExpression(node) {
    const properties = (node.properties || []).map(prop => this.lowerProperty(prop));
    return this.builder.objectExpression(properties);
  }

  lowerProperty(node) {
    const key = this.lowerExpression(node.key);
    const value = this.lowerExpression(node.value);
    return this.builder.property(key, value, {
      kind: node.kind || "init",
      shorthand: node.shorthand || false,
      computed: node.computed || false
    });
  }

  lowerFunctionExpression(node) {
    this.pushScope();
    const params = (node.params || []).map(p => {
      this.addBinding(p.name);
      return this.lowerExpression(p);
    });

    // Arrow functions can have an expression body; wrap it in a return statement for Lua
    let body;
    if (node.body && node.body.type === "BlockStatement") {
      body = this.lowerBlockStatement(node.body);
    } else if (node.type === "ArrowFunctionExpression") {
      const expressionBody = this.lowerExpression(node.body);
      body = this.builder.block([this.builder.returnStmt(expressionBody)]);
    } else {
      body = this.lowerBlockStatement(node.body);
    }

    this.popScope();

    return this.builder.functionExpression(
      node.id ? this.lowerExpression(node.id) : null,
      params,
      body,
      { arrow: node.type === "ArrowFunctionExpression" }
    );
  }

  lowerTemplateLiteral(node) {
    const quasis = (node.quasis || []).map(q => new nodes.TemplateElement(
      { raw: q.value.raw, cooked: q.value.cooked },
      q.tail
    ));
    const expressions = (node.expressions || []).map(expr => this.lowerExpression(expr));
    return new nodes.TemplateLiteral(quasis, expressions);
  }

  lowerAwaitExpression(node) {
    const argument = this.lowerExpression(node.argument);
    return new nodes.AwaitExpression(argument);
  }

  lowerGeneratorDeclaration(node) {
    this.pushScope();
    const params = (node.params || []).map(p => {
      this.addBinding(p.name);
      return this.lowerExpression(p);
    });
    const body = this.lowerBlockStatement(node.body);
    this.popScope();

    return new nodes.GeneratorDeclaration(
      this.lowerExpression(node.id),
      params,
      body,
      { async: !!node.async }
    );
  }

  lowerYieldExpression(node) {
    const argument = node.argument ? this.lowerExpression(node.argument) : null;
    const delegate = node.delegate || false; // true for yield*
    return new nodes.YieldExpression(argument, delegate);
  }

  lowerClassExpression(node) {
    const superClass = node.superClass ? this.lowerExpression(node.superClass) : null;
    const body = this.lowerClassBody(node.body);
    return new nodes.ClassExpression(
      node.id ? this.lowerExpression(node.id) : null,
      superClass,
      body
    );
  }

  lowerSpreadElement(node) {
    const argument = this.lowerExpression(node.argument);
    return new nodes.SpreadElement(argument);
  }

  lowerArrayPattern(node) {
    const elements = (node.elements || []).map(el => {
      if (!el) return null;
      if (el.type === "RestElement") return this.lowerRestElement(el);
      if (el.type === "AssignmentPattern") return this.lowerAssignmentPattern(el);
      if (el.type === "Identifier") {
        this.addBinding(el.name);
        return this.builder.identifier(el.name);
      }
      return this.lowerExpression(el);
    });
    return this.builder.arrayPattern(elements);
  }

  lowerObjectPattern(node) {
    const properties = (node.properties || []).map(prop => {
      if (prop.type === "RestElement") return this.lowerRestElement(prop);

      const key = this.builder.identifier(prop.key.name);
=======
        
    this.pushScope();
    const params = (node.params || []).map(p => {
      if (p.type === "Identifier") {
        this.addBinding(p.name);
        return this.builder.identifier(p.name);
      } else if (p.type === "RestElement") {
        // Handle rest parameters
        const restName = p.argument.name;
        this.addBinding(restName);
        return this.builder.restElement(this.builder.identifier(restName));
      } else {
        // Handle destructuring patterns in params
        this.addBinding(p.name || p.id?.name);
        return this.lowerExpression(p);
      }
    });
    const body = this.lowerBlockStatement(node.body);
    this.popScope();

    return this.builder.functionDecl(
      funcName,
      params,
      body,
      null,
      { async: true }  // Mark as async
    );
  }

  lowerClassDeclaration(node) {
    const superClass = node.superClass ? this.lowerExpression(node.superClass) : null;
    const body = this.lowerClassBody(node.body);

    return new nodes.ClassDeclaration(
      this.lowerExpression(node.id),
      superClass,
      body
    );
  }

  lowerClassBody(node) {
    const methods = (node.body || []).map(method => this.lowerMethodDefinition(method));
    return new nodes.ClassBody(methods);
  }

  lowerMethodDefinition(node) {
    const key = this.lowerExpression(node.key);
    const value = this.lowerExpression(node.value);
    return new nodes.MethodDefinition(key, value, node.kind, node.static);
  }

  lowerBlockStatement(node) {
    this.pushScope();
    const body = (node.body || []).map(stmt => this.lowerStatement(stmt)).filter(Boolean);
    this.popScope();
    return this.builder.block(body);
  }

  lowerExpressionStatement(node) {
    return this.builder.expressionStatement(this.lowerExpression(node.expression));
  }

  lowerReturnStatement(node) {
    const argument = node.argument ? this.lowerExpression(node.argument) : null;
    return this.builder.returnStatement(argument);
  }

  lowerIfStatement(node) {
    const test = this.lowerExpression(node.test);
    const consequent = this.lowerBlockStatement(node.consequent);
    const alternate = node.alternate ? this.lowerStatement(node.alternate) : null;
    return this.builder.ifStatement(test, consequent, alternate);
  }

  lowerWhileStatement(node) {
    const test = this.lowerExpression(node.test);
    const body = this.lowerBlockStatement(node.body);
    return this.builder.whileStatement(test, body);
  }

  lowerForStatement(node) {
    this.pushScope();
    const init = node.init ? this.lowerStatement(node.init) : null;
    const test = node.test ? this.lowerExpression(node.test) : null;
    const update = node.update ? this.lowerExpression(node.update) : null;
    const body = this.lowerBlockStatement(node.body);
    this.popScope();

    return this.builder.forStatement(init, test, update, body);
  }

  lowerForOfStatement(node) {
    this.pushScope();
    const left = node.left.type === "VariableDeclaration"
      ? this.lowerVariableDeclaration(node.left)
      : this.lowerExpression(node.left);
    const right = this.lowerExpression(node.right);
    const body = this.lowerBlockStatement(node.body);
    this.popScope();

    return new nodes.ForOfStatement(left, right, body, { await: Boolean(node.await) });
  }

  lowerForInStatement(node) {
    this.pushScope();
    const left = node.left.type === "VariableDeclaration"
      ? this.lowerVariableDeclaration(node.left)
      : this.lowerExpression(node.left);
    const right = this.lowerExpression(node.right);
    const body = this.lowerBlockStatement(node.body);
    this.popScope();

    return new nodes.ForInStatement(left, right, body);
  }

  lowerDoWhileStatement(node) {
    const body = this.lowerBlockStatement(node.body);
    const test = this.lowerExpression(node.test);
    return this.builder.doWhileStatement(body, test);
  }

  lowerTryStatement(node) {
    const block = this.lowerBlockStatement(node.block);
    const handler = node.handler ? this.lowerCatchClause(node.handler) : null;
    const finalizer = node.finalizer ? this.lowerBlockStatement(node.finalizer) : null;

    return new nodes.TryStatement(block, handler, finalizer);
  }

  lowerCatchClause(node) {
    this.pushScope();
    if (node.param) this.addBinding(node.param.name);
    const param = node.param ? this.lowerExpression(node.param) : null;
    const body = this.lowerBlockStatement(node.body);
    this.popScope();

    return new nodes.CatchClause(param, body);
  }

  lowerThrowStatement(node) {
    return new nodes.ThrowStatement(this.lowerExpression(node.argument));
  }

  lowerSwitchStatement(node) {
    const discriminant = this.lowerExpression(node.discriminant);
    const cases = (node.cases || []).map(c => this.lowerSwitchCase(c));
    return this.builder.switchStatement(discriminant, cases);
  }

  lowerSwitchCase(node) {
    const test = node.test ? this.lowerExpression(node.test) : null;
    const consequent = (node.consequent || []).map(stmt => this.lowerStatement(stmt));
    return this.builder.switchCase(test, consequent);
  }

  // ========== Expression Lowering ==========
  lowerExpression(node) {
    if (!node) return null;

    switch (node.type) {
    case "Identifier":
      return this.builder.identifier(node.name);
    case "Literal":
      return this.builder.literal(node.value, { raw: node.raw });
    case "BinaryExpression":
      return this.lowerBinaryExpression(node);
    case "UnaryExpression":
      return this.lowerUnaryExpression(node);
    case "LogicalExpression":
      return this.lowerLogicalExpression(node);
    case "AssignmentExpression":
      return this.lowerAssignmentExpression(node);
    case "UpdateExpression":
      return this.lowerUpdateExpression(node);
    case "CallExpression":
      return this.lowerCallExpression(node);
    case "MemberExpression":
      return this.lowerMemberExpression(node);
    case "ConditionalExpression":
      return this.lowerConditionalExpression(node);
    case "ArrayExpression":
      return this.lowerArrayExpression(node);
    case "ObjectExpression":
      return this.lowerObjectExpression(node);
    case "FunctionExpression":
    case "ArrowFunctionExpression":
      return this.lowerFunctionExpression(node);
    case "TemplateLiteral":
      return this.lowerTemplateLiteral(node);
    case "AwaitExpression":
      return this.lowerAwaitExpression(node);
    case "YieldExpression":
      return this.lowerYieldExpression(node);
    case "ThisExpression":
      return new nodes.ThisExpression();
    case "Super":
      return new nodes.Super();
    case "ClassExpression":
      return this.lowerClassExpression(node);
    case "SpreadElement":
      return this.lowerSpreadElement(node);
    case "ArrayPattern":
      return this.lowerArrayPattern(node);
    case "ObjectPattern":
      return this.lowerObjectPattern(node);
    default:
      throw new Error(`Unsupported expression: ${node.type}`);
    }
  }

  lowerBinaryExpression(node) {
    const left = this.lowerExpression(node.left);
    const right = this.lowerExpression(node.right);
    return this.builder.binaryOp(node.operator, left, right);
  }

  lowerUnaryExpression(node) {
    const argument = this.lowerExpression(node.argument);
    return this.builder.unaryOp(node.operator, argument, node.prefix !== false, { prefix: node.prefix !== false });
  }

  lowerLogicalExpression(node) {
    const left = this.lowerExpression(node.left);
    const right = this.lowerExpression(node.right);
    return this.builder.binaryOp(node.operator, left, right);
  }

  lowerAssignmentExpression(node) {
    const left = this.lowerExpression(node.left);
    const right = this.lowerExpression(node.right);
    return this.builder.assignment(left, right, node.operator);
  }

  lowerUpdateExpression(node) {
    const argument = this.lowerExpression(node.argument);
    return this.builder.updateExpression(node.operator, argument, { prefix: node.prefix });
  }

  lowerCallExpression(node) {
    const callee = this.lowerExpression(node.callee);
    const args = (node.arguments || []).map(arg => this.lowerExpression(arg));
    return this.builder.callExpression(callee, args);
  }

  lowerMemberExpression(node) {
    const object = this.lowerExpression(node.object);
    const property = this.lowerExpression(node.property);
    return this.builder.memberExpression(object, property, node.computed);
  }

  lowerConditionalExpression(node) {
    const test = this.lowerExpression(node.test);
    const consequent = this.lowerExpression(node.consequent);
    const alternate = this.lowerExpression(node.alternate);
    return this.builder.conditionalExpression(test, consequent, alternate);
  }

  lowerArrayExpression(node) {
    const elements = (node.elements || []).map(el => el ? this.lowerExpression(el) : null);
    return this.builder.arrayExpression(elements);
  }

  lowerObjectExpression(node) {
    const properties = (node.properties || []).map(prop => this.lowerProperty(prop));
    return this.builder.objectExpression(properties);
  }

  lowerProperty(node) {
    const key = this.lowerExpression(node.key);
    const value = this.lowerExpression(node.value);
    return this.builder.property(key, value, {
      kind: node.kind || "init",
      shorthand: node.shorthand || false,
      computed: node.computed || false
    });
  }

  lowerFunctionExpression(node) {
    this.pushScope();
    const params = (node.params || []).map(p => {
      this.addBinding(p.name);
      return this.lowerExpression(p);
    });

    // Arrow functions can have an expression body; wrap it in a return statement for Lua
    let body;
    if (node.body && node.body.type === "BlockStatement") {
      body = this.lowerBlockStatement(node.body);
    } else if (node.type === "ArrowFunctionExpression") {
      const expressionBody = this.lowerExpression(node.body);
      body = this.builder.block([this.builder.returnStmt(expressionBody)]);
    } else {
      body = this.lowerBlockStatement(node.body);
    }

    this.popScope();

    return this.builder.functionExpression(
      node.id ? this.lowerExpression(node.id) : null,
      params,
      body,
      { arrow: node.type === "ArrowFunctionExpression" }
    );
  }

  lowerTemplateLiteral(node) {
    const quasis = (node.quasis || []).map(q => new nodes.TemplateElement(
      { raw: q.value.raw, cooked: q.value.cooked },
      q.tail
    ));
    const expressions = (node.expressions || []).map(expr => this.lowerExpression(expr));
    return new nodes.TemplateLiteral(quasis, expressions);
  }

  lowerAwaitExpression(node) {
    const argument = this.lowerExpression(node.argument);
    return new nodes.AwaitExpression(argument);
  }

  lowerGeneratorDeclaration(node) {
    this.pushScope();
    const params = (node.params || []).map(p => {
      this.addBinding(p.name);
      return this.lowerExpression(p);
    });
    const body = this.lowerBlockStatement(node.body);
    this.popScope();

    return new nodes.GeneratorDeclaration(
      this.lowerExpression(node.id),
      params,
      body,
      { async: !!node.async }
    );
  }

  lowerYieldExpression(node) {
    const argument = node.argument ? this.lowerExpression(node.argument) : null;
    const delegate = node.delegate || false; // true for yield*
    return new nodes.YieldExpression(argument, delegate);
  }

  lowerClassExpression(node) {
    const superClass = node.superClass ? this.lowerExpression(node.superClass) : null;
    const body = this.lowerClassBody(node.body);
    return new nodes.ClassExpression(
      node.id ? this.lowerExpression(node.id) : null,
      superClass,
      body
    );
  }

  lowerSpreadElement(node) {
    const argument = this.lowerExpression(node.argument);
    return new nodes.SpreadElement(argument);
  }

  lowerArrayPattern(node) {
    const elements = (node.elements || []).map(el => {
      if (!el) return null;
      if (el.type === "RestElement") return this.lowerRestElement(el);
      if (el.type === "AssignmentPattern") return this.lowerAssignmentPattern(el);
      if (el.type === "Identifier") {
        this.addBinding(el.name);
        return this.builder.identifier(el.name);
      }
      return this.lowerExpression(el);
    });
    return this.builder.arrayPattern(elements);
  }

  lowerObjectPattern(node) {
    const properties = (node.properties || []).map(prop => {
      if (prop.type === "RestElement") return this.lowerRestElement(prop);

      const key = this.builder.identifier(prop.key.name);
    constructor(builder = null) {
        this.builder = builder || new IRBuilder();
        this.scopeStack = [{ bindings: new Set(), parent: null }];
        this.tempVarCounter = 0;
    }

    // ========== Scope Management ==========
    pushScope() {
        this.scopeStack.push({ bindings: new Set(), parent: this.scopeStack[this.scopeStack.length - 1] });
    }

    popScope() {
        this.scopeStack.pop();
    }

    getCurrentScope() {
        return this.scopeStack[this.scopeStack.length - 1];
    }

    addBinding(name) {
        this.getCurrentScope().bindings.add(name);
    }

    hasBinding(name) {
        let scope = this.getCurrentScope();
        while (scope) {
            if (scope.bindings.has(name)) return true;
            scope = scope.parent;
        }
        return false;
    }

    createTempVar(prefix = "__tmp") {
        return `${prefix}_${++this.tempVarCounter}`;
    }

    // ========== Main Lowering Entry ==========
    lower(ast) {
        return this.lowerProgram(ast);
    }

    lowerProgram(node) {
        const body = (node.body || []).map(stmt => this.lowerStatement(stmt));
        return this.builder.program(body);
    }

    // ========== Statement Lowering ==========
    lowerStatement(node) {
        if (!node) return null;

        switch (node.type) {
        case "VariableDeclaration":
            return this.lowerVariableDeclaration(node);
        case "FunctionDeclaration":
            // Check if it's a generator function
            if (node.generator) {
                return this.lowerGeneratorDeclaration(node);
            }
            return this.lowerFunctionDeclaration(node);
        case "AsyncFunctionDeclaration":
            return this.lowerAsyncFunctionDeclaration(node);
        case "ClassDeclaration":
            return this.lowerClassDeclaration(node);
        case "BlockStatement":
            return this.lowerBlockStatement(node);
        case "ExpressionStatement":
            return this.lowerExpressionStatement(node);
        case "ReturnStatement":
            return this.lowerReturnStatement(node);
        case "IfStatement":
            return this.lowerIfStatement(node);
        case "WhileStatement":
            return this.lowerWhileStatement(node);
        case "ForStatement":
            return this.lowerForStatement(node);
        case "ForOfStatement":
            return this.lowerForOfStatement(node);
        case "ForInStatement":
            return this.lowerForInStatement(node);
        case "DoWhileStatement":
            return this.lowerDoWhileStatement(node);
        case "BreakStatement":
            return this.builder.break();
        case "ContinueStatement":
            return this.builder.continue();
        case "TryStatement":
            return this.lowerTryStatement(node);
        case "ThrowStatement":
            return this.lowerThrowStatement(node);
        case "SwitchStatement":
            return this.lowerSwitchStatement(node);
        default:
            throw new Error(`Unsupported statement: ${node.type}`);
        }
    }

    lowerVariableDeclaration(node) {
        const declarations = (node.declarations || []).map(decl => this.lowerVariableDeclarator(decl));
        return this.builder.variableDeclaration(declarations, { kind: node.kind });
    }

    lowerVariableDeclarator(node) {
        let idNode;
        let isPattern = false;

        if (node.id.type === "Identifier") {
            this.addBinding(node.id.name);
            idNode = this.lowerExpression(node.id);
        } else if (node.id.type === "ArrayPattern") {
            idNode = this.lowerArrayPattern(node.id);
            isPattern = true;
        } else if (node.id.type === "ObjectPattern") {
            idNode = this.lowerObjectPattern(node.id);
            isPattern = true;
        } else {
            throw new Error(`Unsupported declarator id: ${node.id.type}`);
        }

        const initRef = node.init ? this.lowerExpression(node.init) : null;

        // For patterns, pass the pattern object itself, not just a name
        if (isPattern) {
            return this.builder.varDecl(idNode, initRef);
        }

        // Preserve user-defined identifier names instead of auto-generated IDs
        const identifierName = (idNode && (idNode.name || idNode.id || idNode.identifier)) || "unknown";
        const identifierName =
            (node.id && node.id.type === "Identifier" && node.id.name) ||
            (idNode && idNode.name) ||
            "unknown";
        return this.builder.varDecl(identifierName, initRef);
    }

    lowerFunctionDeclaration(node) {
        // Extract function name from id (which is an Identifier)
        const funcName = node.id ? (node.id.name || node.id) : null;
        
        this.pushScope();
        const params = (node.params || []).map(p => {
            if (p.type === "Identifier") {
                this.addBinding(p.name);
                return this.builder.identifier(p.name);
            } else if (p.type === "RestElement") {
                // Handle rest parameters
                const restName = p.argument.name;
                this.addBinding(restName);
                return this.builder.restElement(this.builder.identifier(restName));
            } else {
                // Handle destructuring patterns in params
                this.addBinding(p.name || p.id?.name);
                return this.lowerExpression(p);
            }
        });
        const body = this.lowerBlockStatement(node.body);
        this.popScope();

        return this.builder.functionDecl(
            funcName,
            params,
            body,
            null,
            { async: !!node.async }
        );
    }

    lowerAsyncFunctionDeclaration(node) {
        // Extract function name from id (which is an Identifier)
        const funcName = node.id ? (node.id.name || node.id) : null;
        
        this.pushScope();
        const params = (node.params || []).map(p => {
            if (p.type === "Identifier") {
                this.addBinding(p.name);
                return this.builder.identifier(p.name);
            } else if (p.type === "RestElement") {
                // Handle rest parameters
                const restName = p.argument.name;
                this.addBinding(restName);
                return this.builder.restElement(this.builder.identifier(restName));
            } else {
                // Handle destructuring patterns in params
                this.addBinding(p.name || p.id?.name);
                return this.lowerExpression(p);
            }
        });
        const body = this.lowerBlockStatement(node.body);
        this.popScope();

        return this.builder.functionDecl(
            funcName,
            params,
            body,
            null,
            { async: true }  // Mark as async
        );
    }

    lowerClassDeclaration(node) {
        const superClass = node.superClass ? this.lowerExpression(node.superClass) : null;
        const body = this.lowerClassBody(node.body);

        return new nodes.ClassDeclaration(
            this.lowerExpression(node.id),
            superClass,
            body
        );
    }

    lowerClassBody(node) {
        const methods = (node.body || []).map(method => this.lowerMethodDefinition(method));
        return new nodes.ClassBody(methods);
    }

    lowerMethodDefinition(node) {
        const key = this.lowerExpression(node.key);
        const value = this.lowerExpression(node.value);
        return new nodes.MethodDefinition(key, value, node.kind, node.static);
    }

    lowerBlockStatement(node) {
        this.pushScope();
        const body = (node.body || []).map(stmt => this.lowerStatement(stmt)).filter(Boolean);
        this.popScope();
        return this.builder.block(body);
    }

    lowerExpressionStatement(node) {
        return this.builder.expressionStatement(this.lowerExpression(node.expression));
    }

    lowerReturnStatement(node) {
        const argument = node.argument ? this.lowerExpression(node.argument) : null;
        return this.builder.returnStatement(argument);
    }

    lowerIfStatement(node) {
        const test = this.lowerExpression(node.test);
        const consequent = this.lowerBlockStatement(node.consequent);
        const alternate = node.alternate ? this.lowerStatement(node.alternate) : null;
        return this.builder.ifStatement(test, consequent, alternate);
    }

    lowerWhileStatement(node) {
        const test = this.lowerExpression(node.test);
        const body = this.lowerBlockStatement(node.body);
        return this.builder.whileStatement(test, body);
    }

    lowerForStatement(node) {
        this.pushScope();
        const init = node.init ? this.lowerStatement(node.init) : null;
        const test = node.test ? this.lowerExpression(node.test) : null;
        const update = node.update ? this.lowerExpression(node.update) : null;
        const body = this.lowerBlockStatement(node.body);
        this.popScope();

        return this.builder.forStatement(init, test, update, body);
    }

    lowerForOfStatement(node) {
        this.pushScope();
        const left = node.left.type === "VariableDeclaration"
            ? this.lowerVariableDeclaration(node.left)
            : this.lowerExpression(node.left);
        const right = this.lowerExpression(node.right);
        const body = this.lowerBlockStatement(node.body);
        this.popScope();

        return new nodes.ForOfStatement(left, right, body, { await: Boolean(node.await) });
    }

    lowerForInStatement(node) {
        this.pushScope();
        const left = node.left.type === "VariableDeclaration"
            ? this.lowerVariableDeclaration(node.left)
            : this.lowerExpression(node.left);
        const right = this.lowerExpression(node.right);
        const body = this.lowerBlockStatement(node.body);
        this.popScope();

        return new nodes.ForInStatement(left, right, body);
    }

    lowerDoWhileStatement(node) {
        const body = this.lowerBlockStatement(node.body);
        const test = this.lowerExpression(node.test);
        return this.builder.doWhileStatement(body, test);
    }

    lowerTryStatement(node) {
        const block = this.lowerBlockStatement(node.block);
        const handler = node.handler ? this.lowerCatchClause(node.handler) : null;
        const finalizer = node.finalizer ? this.lowerBlockStatement(node.finalizer) : null;

        return new nodes.TryStatement(block, handler, finalizer);
    }

    lowerCatchClause(node) {
        this.pushScope();
        if (node.param) this.addBinding(node.param.name);
        const param = node.param ? this.lowerExpression(node.param) : null;
        const body = this.lowerBlockStatement(node.body);
        this.popScope();

        return new nodes.CatchClause(param, body);
    }

    lowerThrowStatement(node) {
        return new nodes.ThrowStatement(this.lowerExpression(node.argument));
    }

    lowerSwitchStatement(node) {
        const discriminant = this.lowerExpression(node.discriminant);
        const cases = (node.cases || []).map(c => this.lowerSwitchCase(c));
        return this.builder.switchStatement(discriminant, cases);
    }

    lowerSwitchCase(node) {
        const test = node.test ? this.lowerExpression(node.test) : null;
        const consequent = (node.consequent || []).map(stmt => this.lowerStatement(stmt));
        return this.builder.switchCase(test, consequent);
    }

    // ========== Expression Lowering ==========
    lowerExpression(node) {
        if (!node) return null;

        switch (node.type) {
        case "Identifier":
            return this.builder.identifier(node.name);
        case "Literal":
            return this.builder.literal(node.value, { raw: node.raw });
        case "BinaryExpression":
            return this.lowerBinaryExpression(node);
        case "UnaryExpression":
            return this.lowerUnaryExpression(node);
        case "LogicalExpression":
            return this.lowerLogicalExpression(node);
        case "AssignmentExpression":
            return this.lowerAssignmentExpression(node);
        case "UpdateExpression":
            return this.lowerUpdateExpression(node);
        case "CallExpression":
            return this.lowerCallExpression(node);
        case "MemberExpression":
            return this.lowerMemberExpression(node);
        case "ConditionalExpression":
            return this.lowerConditionalExpression(node);
        case "ArrayExpression":
            return this.lowerArrayExpression(node);
        case "ObjectExpression":
            return this.lowerObjectExpression(node);
        case "FunctionExpression":
        case "ArrowFunctionExpression":
            return this.lowerFunctionExpression(node);
        case "TemplateLiteral":
            return this.lowerTemplateLiteral(node);
        case "AwaitExpression":
            return this.lowerAwaitExpression(node);
        case "YieldExpression":
            return this.lowerYieldExpression(node);
        case "ThisExpression":
            return new nodes.ThisExpression();
        case "Super":
            return new nodes.Super();
        case "ClassExpression":
            return this.lowerClassExpression(node);
        case "SpreadElement":
            return this.lowerSpreadElement(node);
        case "ArrayPattern":
            return this.lowerArrayPattern(node);
        case "ObjectPattern":
            return this.lowerObjectPattern(node);
        default:
            throw new Error(`Unsupported expression: ${node.type}`);
        }
    }

    lowerBinaryExpression(node) {
        const left = this.lowerExpression(node.left);
        const right = this.lowerExpression(node.right);
        return this.builder.binaryOp(node.operator, left, right);
    }

    lowerUnaryExpression(node) {
        const argument = this.lowerExpression(node.argument);
        return this.builder.unaryOp(node.operator, argument, node.prefix !== false, { prefix: node.prefix !== false });
    }

    lowerLogicalExpression(node) {
        const left = this.lowerExpression(node.left);
        const right = this.lowerExpression(node.right);
        return this.builder.binaryOp(node.operator, left, right);
    }

    lowerAssignmentExpression(node) {
        const left = this.lowerExpression(node.left);
        const right = this.lowerExpression(node.right);
        return this.builder.assignment(left, right, node.operator);
    }

    lowerUpdateExpression(node) {
        const argument = this.lowerExpression(node.argument);
        return this.builder.updateExpression(node.operator, argument, { prefix: node.prefix });
    }

    lowerCallExpression(node) {
        const callee = this.lowerExpression(node.callee);
        const args = (node.arguments || []).map(arg => this.lowerExpression(arg));
        return this.builder.callExpression(callee, args);
    }

    lowerMemberExpression(node) {
        const object = this.lowerExpression(node.object);
        const property = this.lowerExpression(node.property);
        return this.builder.memberExpression(object, property, node.computed);
    }

    lowerConditionalExpression(node) {
        const test = this.lowerExpression(node.test);
        const consequent = this.lowerExpression(node.consequent);
        const alternate = this.lowerExpression(node.alternate);
        return this.builder.conditionalExpression(test, consequent, alternate);
    }

    lowerArrayExpression(node) {
        const elements = (node.elements || []).map(el => el ? this.lowerExpression(el) : null);
        return this.builder.arrayExpression(elements);
    }

    lowerObjectExpression(node) {
        const properties = (node.properties || []).map(prop => this.lowerProperty(prop));
        return this.builder.objectExpression(properties);
    }

    lowerProperty(node) {
        const key = this.lowerExpression(node.key);
        const value = this.lowerExpression(node.value);
        return this.builder.property(key, value, {
            kind: node.kind || "init",
            shorthand: node.shorthand || false,
            computed: node.computed || false
        });
    }

    lowerFunctionExpression(node) {
        this.pushScope();
        const params = (node.params || []).map(p => {
            this.addBinding(p.name);
            return this.lowerExpression(p);
        });

        // Arrow functions can have an expression body; wrap it in a return statement for Lua
        let body;
        if (node.body && node.body.type === "BlockStatement") {
            body = this.lowerBlockStatement(node.body);
        } else if (node.type === "ArrowFunctionExpression") {
            const expressionBody = this.lowerExpression(node.body);
            body = this.builder.block([this.builder.returnStmt(expressionBody)]);
        } else {
            body = this.lowerBlockStatement(node.body);
            throw new Error(
                `Invalid function node in lowerFunctionExpression: expected BlockStatement body for non-arrow function, got "${node.body && node.body.type}"`
            );
        }

        this.popScope();

        return this.builder.functionExpression(
            node.id ? this.lowerExpression(node.id) : null,
            params,
            body,
            { arrow: node.type === "ArrowFunctionExpression" }
        );
    }

    lowerTemplateLiteral(node) {
        const quasis = (node.quasis || []).map(q => new nodes.TemplateElement(
            { raw: q.value.raw, cooked: q.value.cooked },
            q.tail
        ));
        const expressions = (node.expressions || []).map(expr => this.lowerExpression(expr));
        return new nodes.TemplateLiteral(quasis, expressions);
    }

    lowerAwaitExpression(node) {
        const argument = this.lowerExpression(node.argument);
        return new nodes.AwaitExpression(argument);
    }

    lowerGeneratorDeclaration(node) {
        this.pushScope();
        const params = (node.params || []).map(p => {
            this.addBinding(p.name);
            return this.lowerExpression(p);
        });
        const body = this.lowerBlockStatement(node.body);
        this.popScope();

        return new nodes.GeneratorDeclaration(
            this.lowerExpression(node.id),
            params,
            body,
            { async: !!node.async }
        );
    }

    lowerYieldExpression(node) {
        const argument = node.argument ? this.lowerExpression(node.argument) : null;
        const delegate = node.delegate || false; // true for yield*
        return new nodes.YieldExpression(argument, delegate);
    }

    lowerClassExpression(node) {
        const superClass = node.superClass ? this.lowerExpression(node.superClass) : null;
        const body = this.lowerClassBody(node.body);
        return new nodes.ClassExpression(
            node.id ? this.lowerExpression(node.id) : null,
            superClass,
            body
        );
    }

    lowerSpreadElement(node) {
        const argument = this.lowerExpression(node.argument);
        return new nodes.SpreadElement(argument);
    }

    lowerArrayPattern(node) {
        const elements = (node.elements || []).map(el => {
            if (!el) return null;
            if (el.type === "RestElement") return this.lowerRestElement(el);
            if (el.type === "AssignmentPattern") return this.lowerAssignmentPattern(el);
            if (el.type === "Identifier") {
                this.addBinding(el.name);
                return this.builder.identifier(el.name);
            }
            return this.lowerExpression(el);
        });
        return this.builder.arrayPattern(elements);
    }

    lowerObjectPattern(node) {
        const properties = (node.properties || []).map(prop => {
            if (prop.type === "RestElement") return this.lowerRestElement(prop);

            const key = this.builder.identifier(prop.key.name);
>>>>>>> 81acc5b2
            
      // Handle property values that might be patterns or expressions
      let value;
      if (prop.value.type === "AssignmentPattern") {
        // For defaults like {x = 10}, treat as special assignment pattern
        const left = this.lowerExpression(prop.value.left);
        const right = this.lowerExpression(prop.value.right);
        value = this.builder.assignmentPattern(left, right);
        if (prop.value.left.type === "Identifier") {
          this.addBinding(prop.value.left.name);
        }
      } else {
        value = this.lowerExpression(prop.value);
        if (prop.value.type === "Identifier") {
          this.addBinding(prop.value.name);
        }
      }
            
      return this.builder.property(key, value, { shorthand: prop.shorthand });
    });
    return this.builder.objectPattern(properties);
  }

  lowerRestElement(node) {
    const argument = this.lowerExpression(node.argument);
    if (argument.type === "Identifier") {
      this.addBinding(argument.name);
    }
    return this.builder.restElement(argument);
  }

  lowerAssignmentPattern(node) {
    const left = this.lowerExpression(node.left);
    if (left.type === "Identifier") {
      this.addBinding(left.name);
    }
    const right = this.lowerExpression(node.right);
    return this.builder.assignmentPattern(left, right);
  }
}

module.exports = { EnhancedLowerer };<|MERGE_RESOLUTION|>--- conflicted
+++ resolved
@@ -174,7 +174,6 @@
   lowerAsyncFunctionDeclaration(node) {
     // Extract function name from id (which is an Identifier)
     const funcName = node.id ? (node.id.name || node.id) : null;
-<<<<<<< HEAD
         
     this.pushScope();
     const params = (node.params || []).map(p => {
@@ -551,7 +550,6 @@
       if (prop.type === "RestElement") return this.lowerRestElement(prop);
 
       const key = this.builder.identifier(prop.key.name);
-=======
         
     this.pushScope();
     const params = (node.params || []).map(p => {
@@ -1476,7 +1474,6 @@
             if (prop.type === "RestElement") return this.lowerRestElement(prop);
 
             const key = this.builder.identifier(prop.key.name);
->>>>>>> 81acc5b2
             
       // Handle property values that might be patterns or expressions
       let value;
