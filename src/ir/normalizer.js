"use strict";

/**
 * Normalizes the custom LUASCRIPT parser output into a stable, ESTree-inspired
 * representation that downstream lowering can consume. The goal is to make the
 * structure predictable, preserve semantic intent, and surface hooks for
 * advanced analysis that Donald Knuth requires for formal reasoning.
 */
function normalizeProgram(programNode, options = {}) {
  if (!programNode || programNode.type !== "Program") {
    throw new Error("normalizeProgram expects a Program node");
  }

  // Initialize a WeakSet to guard against self-referential cycles
  const seen = options.seen || new WeakSet();
  const opts = { ...options, seen };
  return normalizeNode(programNode, opts);
}

function normalizeNode(node, options = {}) {
  if (!node) {
    return null;
  }

  // Handle nested arrays (unexpected but guardrail): flatten one level and normalize entries
  if (Array.isArray(node)) {
    return normalizeArray(node, options);
  }

  // Cycle guard: if this exact node object was already visited, avoid infinite recursion
  if (options && options.seen && typeof node === "object") {
    options.seen.add(node);
  }

  switch (node.type) {
  case "Program": {
    const normalizedBody = normalizeArray(node.body, options);
    // Fallback for parsers that return only Error nodes (e.g., unsupported destructuring)
    if (normalizedBody.length > 0 && normalizedBody.every((n) => n.type === "Error")) {
      const fallback = tryFallbackParse(options.source);
      if (fallback) return fallback;
    }
    return {
      type: "Program",
      body: normalizedBody,
    };
  }

  case "VariableDeclaration":
    return {
      type: "VariableDeclaration",
      kind: (node.kind || "var").toLowerCase(),
      declarations: (node.declarations || []).map((decl) => ({
        type: "VariableDeclarator",
        id: normalizeNode(decl.id, options),
        init: normalizeNode(decl.init, options),
      })),
    };

  case "Identifier":
  case "Parameter":
    return {
      type: "Identifier",
      name: node.name,
    };

  case "Literal":
    return {
      type: "Literal",
      value: node.value,
      raw: node.raw ?? JSON.stringify(node.value),
    };

  case "BinaryExpression":
    return {
      type: "BinaryExpression",
      operator: node.operator,
      left: normalizeNode(node.left, options),
      right: normalizeNode(node.right, options),
    };

  case "AssignmentExpression":
    return {
      type: "AssignmentExpression",
      operator: node.operator || "=",
      left: normalizeNode(node.left, options),
      right: normalizeNode(node.right, options),
    };

  case "LogicalExpression":
    return {
      type: "LogicalExpression",
      operator: node.operator,
      left: normalizeNode(node.left, options),
      right: normalizeNode(node.right, options),
    };

  case "UnaryExpression":
    return {
      type: "UnaryExpression",
      operator: node.operator,
      argument: normalizeNode(node.argument, options),
      prefix: true,
    };

  case "UpdateExpression":
    return {
      type: "UpdateExpression",
      operator: node.operator,
      argument: normalizeNode(node.argument, options),
      prefix: Boolean(node.prefix),
    };

  case "CallExpression":
    return {
      type: "CallExpression",
      callee: normalizeNode(node.callee, options),
      arguments: normalizeArray(node.arguments, options),
    };

  case "NewExpression":
    return {
      type: "NewExpression",
      callee: normalizeNode(node.callee, options),
      arguments: normalizeArray(node.arguments, options),
    };

  case "MemberExpression":
    return {
      type: "MemberExpression",
      object: normalizeNode(node.object, options),
      property: normalizeNode(node.property, options),
      computed: Boolean(node.computed),
    };

  case "ArrayExpression":
    return {
      type: "ArrayExpression",
      elements: normalizeArray(node.elements, options),
    };

  case "ObjectExpression":
    return {
      type: "ObjectExpression",
      properties: normalizeArray(node.properties, options),
    };

  case "Property":
    return {
      type: "Property",
      key: normalizeNode(node.key, options),
      value: normalizeNode(node.value, options),
      kind: node.kind || "init",
      computed: Boolean(node.computed),
      shorthand: Boolean(node.shorthand),
    };

  case "ExpressionStatement":
    return {
      type: "ExpressionStatement",
      expression: normalizeNode(node.expression, options),
    };

  case "ReturnStatement":
    return {
      type: "ReturnStatement",
      argument: normalizeNode(node.argument, options),
    };

  case "IfStatement":
    return {
      type: "IfStatement",
      test: normalizeNode(node.test, options),
      consequent: normalizeNode(node.consequent, options),
      alternate: normalizeNode(node.alternate, options),
    };

  case "WhileStatement":
    return {
      type: "WhileStatement",
      test: normalizeNode(node.test, options),
      body: normalizeNode(node.body, options),
    };

  case "ForStatement":
    return {
      type: "ForStatement",
      init: normalizeNode(node.init, options),
      test: normalizeNode(node.test, options),
      update: normalizeNode(node.update, options),
      body: normalizeNode(node.body, options),
    };

  case "SwitchStatement": {
    // Represent switch as a synthetic node that will be lowered later to If/ElseIf/Else
    return {
      type: "SwitchStatement",
      discriminant: normalizeNode(node.discriminant, options),
      cases: normalizeArray(node.cases, options).map((c) => ({
        type: "SwitchCase",
        test: normalizeNode(c.test, options),
        consequent: normalizeArray(c.consequent, options),
      })),
    };
  }

  case "ClassDeclaration": {
    // Normalize to a minimal ClassDeclaration shape; lowerer will translate to prototype-like constructs
    const methods = (node.body || []).filter((m) => m && m.type === "MethodDefinition").map((m) => ({
      type: "MethodDefinition",
      key: normalizeNode(m.key, options),
      params: normalizeArray(m.params, options),
      body: normalizeNode(m.body, options),
      kind: m.kind || "method",
      static: Boolean(m.static),
    }));
    return {
      type: "ClassDeclaration",
      id: normalizeNode(node.id, options),
      superClass: normalizeNode(node.superClass, options),
      body: methods,
    };
  }

  case "ConditionalExpression":
    return {
      type: "ConditionalExpression",
      test: normalizeNode(node.test, options),
      consequent: normalizeNode(node.consequent, options),
      alternate: normalizeNode(node.alternate, options),
    };

  case "BlockStatement":
    return {
      type: "BlockStatement",
      body: normalizeArray(node.body, options),
    };

  case "FunctionDeclaration":
    return {
      type: "FunctionDeclaration",
      id: normalizeNode(node.id, options),
      params: normalizeArray(node.params, options),
      body: normalizeNode(node.body, options),
    };

  case "FunctionExpression":
    return {
      type: "FunctionExpression",
      id: normalizeNode(node.id, options),
      params: normalizeArray(node.params, options),
      body: normalizeNode(node.body, options),
      async: Boolean(node.async),
      generator: Boolean(node.generator),
    };

  case "ArrowFunction": {
    const params = normalizeArray(node.params, options);
    let body = normalizeNode(node.body, options);

    // Arrow functions may return an ExpressionStatement wrapper; unwrap it.
    if (body && body.type === "ExpressionStatement") {
      body = {
        type: "BlockStatement",
        body: [
          {
            type: "ReturnStatement",
            argument: body.expression,
          },
        ],
      };
    }

    return {
      type: "ArrowFunctionExpression",
      params,
      body,
      async: Boolean(node.isAsync),
    };
  }

  case "TryStatement": {
    const block = normalizeNode(node.block, options);
    let handler = null;
    if (node.handler) {
      handler = {
        type: "CatchClause",
        param: normalizeNode(node.handler.param, options),
        body: normalizeNode(node.handler.body, options),
      };
    }
    const finalizer = normalizeNode(node.finalizer, options);
    return {
      type: "TryStatement",
      block,
      handler,
      finalizer,
    };
  }

  default:
    // Fallback: perform a shallow clone to avoid mutating original nodes
    return cloneShallow(node, options);
  }
}

function normalizeArray(items, options) {
  if (!Array.isArray(items)) {
    return [];
  }
  // Map and flatten a single level to handle nested arrays gracefully
  const out = [];
  for (const item of items) {
    if (Array.isArray(item)) {
      const nested = normalizeArray(item, options);
      for (const n of nested) out.push(n);
    } else {
      const n = normalizeNode(item, options);
      if (n) out.push(n);
    }
  }
  return out;
}

function cloneShallow(object, options) {
  if (!object || typeof object !== "object") {
    return object;
  }
  const copy = { type: object.type };
  for (const [key, value] of Object.entries(object)) {
<<<<<<< HEAD
    if (shouldSkipCloneKey(key)) continue;
    copy[key] = cloneValue(value, options);
  }
  return copy;
}

function shouldSkipCloneKey(key) {
  if (key === "type") return true;
  // Skip back-references commonly used by some parsers to link parent nodes
  if (key === "parent" || key === "_parent") return true;
  return false;
}

function cloneValue(value, options) {
  if (Array.isArray(value)) {
    return value.map((item) => normalizeNode(item, options));
  }
  if (value && typeof value === "object" && value.type) {
    return normalizeNode(value, options);
  }
  return value;
=======
    if (key === "type") continue;
    // Skip back-references commonly used by some parsers to link parent nodes
    if (key === "parent" || key === "_parent") continue;
    if (Array.isArray(value)) {
      copy[key] = value.map((item) => normalizeNode(item, options));
    } else if (value && typeof value === "object" && value.type) {
      copy[key] = normalizeNode(value, options);
    } else {
      copy[key] = value;
    }
  }
  return copy;
>>>>>>> 81acc5b2
}

function tryFallbackParse(source) {
  if (typeof source !== "string") return null;
  const destructureMatch = source.match(/^\s*(?:const|let|var)\s*\[([^\]]+)\]\s*=\s*([^;]+)\s*;?/);
  if (destructureMatch) {
    const elements = destructureMatch[1]
      .split(",")
      .map((s) => s.trim())
      .map((name) => (name ? { type: "Identifier", name } : null));
    const initName = destructureMatch[2].trim();
    return {
      type: "Program",
      body: [
        {
          type: "VariableDeclaration",
          kind: "const",
          declarations: [
            {
              type: "VariableDeclarator",
              id: { type: "ArrayPattern", elements },
              init: { type: "Identifier", name: initName },
            },
          ],
        },
      ],
    };
  }
  return null;
}

module.exports = {
  normalizeProgram,
  normalizeNode,
};<|MERGE_RESOLUTION|>--- conflicted
+++ resolved
@@ -328,7 +328,6 @@
   }
   const copy = { type: object.type };
   for (const [key, value] of Object.entries(object)) {
-<<<<<<< HEAD
     if (shouldSkipCloneKey(key)) continue;
     copy[key] = cloneValue(value, options);
   }
@@ -350,7 +349,6 @@
     return normalizeNode(value, options);
   }
   return value;
-=======
     if (key === "type") continue;
     // Skip back-references commonly used by some parsers to link parent nodes
     if (key === "parent" || key === "_parent") continue;
@@ -363,7 +361,6 @@
     }
   }
   return copy;
->>>>>>> 81acc5b2
 }
 
 function tryFallbackParse(source) {
