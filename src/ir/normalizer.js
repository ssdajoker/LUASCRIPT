"use strict";

/**
 * Normalizes the custom LUASCRIPT parser output into a stable, ESTree-inspired
 * representation that downstream lowering can consume. The goal is to make the
 * structure predictable, preserve semantic intent, and surface hooks for
 * advanced analysis that Donald Knuth requires for formal reasoning.
 */
function normalizeProgram(programNode, options = {}) {
  if (!programNode || programNode.type !== "Program") {
    throw new Error("normalizeProgram expects a Program node");
  }

  // Initialize a WeakSet to guard against self-referential cycles
  const seen = options.seen || new WeakSet();
  const opts = { ...options, seen };
  return normalizeNode(programNode, opts);
}

function normalizeNode(node, options = {}) {
  if (!node) {
    return null;
  }

  // Handle nested arrays (unexpected but guardrail): flatten one level and normalize entries
  if (Array.isArray(node)) {
    return normalizeArray(node, options);
  }

  // Cycle guard: if this exact node object was already visited, avoid infinite recursion
  if (options && options.seen && typeof node === "object") {
    if (options.seen.has(node)) {
      return { type: "Error", message: "Circular reference detected", originalType: node.type };
    }
    options.seen.add(node);
  }

  const normalizer = normalizers[node.type] || cloneShallow;
  return normalizer(node, options);
}

const normalizers = {
  Program(node, options) {
    const normalizedBody = normalizeArray(node.body, options);
    // Fallback for parsers that return only Error nodes (e.g., unsupported destructuring)
    if (normalizedBody.length > 0 && normalizedBody.every((n) => n.type === "Error")) {
      const fallback = tryFallbackParse(options.source);
      if (fallback) return fallback;
    }
    return {
      type: "Program",
      body: normalizedBody,
    };
  },

  VariableDeclaration(node, options) {
    return {
      type: "VariableDeclaration",
      kind: (node.kind || "var").toLowerCase(),
      declarations: (node.declarations || []).map((decl) => ({
        type: "VariableDeclarator",
        id: normalizeNode(decl.id, options),
        init: normalizeNode(decl.init, options),
      })),
    };
  },

  Identifier(node) {
    return { type: "Identifier", name: node.name };
  },

  Parameter(node, options) {
    return normalizers.Identifier(node, options);
  },

  Literal(node) {
    return {
      type: "Literal",
      value: node.value,
      raw: node.raw ?? JSON.stringify(node.value),
    };
  },

  BinaryExpression(node, options) {
    return {
      type: "BinaryExpression",
      operator: node.operator,
      left: normalizeNode(node.left, options),
      right: normalizeNode(node.right, options),
    };
  },

  AssignmentExpression(node, options) {
    return {
      type: "AssignmentExpression",
      operator: node.operator || "=",
      left: normalizeNode(node.left, options),
      right: normalizeNode(node.right, options),
    };
  },

  LogicalExpression(node, options) {
    return {
      type: "LogicalExpression",
      operator: node.operator,
      left: normalizeNode(node.left, options),
      right: normalizeNode(node.right, options),
    };
  },

  UnaryExpression(node, options) {
    return {
      type: "UnaryExpression",
      operator: node.operator,
      argument: normalizeNode(node.argument, options),
      prefix: true,
    };
  },

  UpdateExpression(node, options) {
    return {
      type: "UpdateExpression",
      operator: node.operator,
      argument: normalizeNode(node.argument, options),
      prefix: Boolean(node.prefix),
    };
  },

  CallExpression(node, options) {
    return {
      type: "CallExpression",
      callee: normalizeNode(node.callee, options),
      arguments: normalizeArray(node.arguments, options),
    };
  },

  NewExpression(node, options) {
    return {
      type: "NewExpression",
      callee: normalizeNode(node.callee, options),
      arguments: normalizeArray(node.arguments, options),
    };
  },

  MemberExpression(node, options) {
    return {
      type: "MemberExpression",
      object: normalizeNode(node.object, options),
      property: normalizeNode(node.property, options),
      computed: Boolean(node.computed),
    };
  },

  ArrayExpression(node, options) {
    return {
      type: "ArrayExpression",
      elements: normalizeArray(node.elements, options),
    };
  },

  ObjectExpression(node, options) {
    return {
      type: "ObjectExpression",
      properties: normalizeArray(node.properties, options),
    };
  },

  Property(node, options) {
    return {
      type: "Property",
      key: normalizeNode(node.key, options),
      value: normalizeNode(node.value, options),
      kind: node.kind || "init",
      computed: Boolean(node.computed),
      shorthand: Boolean(node.shorthand),
    };
  },

  ExpressionStatement(node, options) {
    return {
      type: "ExpressionStatement",
      expression: normalizeNode(node.expression, options),
    };
  },

  ReturnStatement(node, options) {
    return {
      type: "ReturnStatement",
      argument: normalizeNode(node.argument, options),
    };
  },

  IfStatement(node, options) {
    return {
      type: "IfStatement",
      test: normalizeNode(node.test, options),
      consequent: normalizeNode(node.consequent, options),
      alternate: normalizeNode(node.alternate, options),
    };
  },

  WhileStatement(node, options) {
    return {
      type: "WhileStatement",
      test: normalizeNode(node.test, options),
      body: normalizeNode(node.body, options),
    };
  },

  ForStatement(node, options) {
    return {
      type: "ForStatement",
      init: normalizeNode(node.init, options),
      test: normalizeNode(node.test, options),
      update: normalizeNode(node.update, options),
      body: normalizeNode(node.body, options),
    };
  },

  SwitchStatement(node, options) {
    return {
      type: "SwitchStatement",
      discriminant: normalizeNode(node.discriminant, options),
      cases: normalizeArray(node.cases, options).map((c) => ({
        type: "SwitchCase",
        test: normalizeNode(c.test, options),
        consequent: normalizeArray(c.consequent, options),
      })),
    };
  },

  ClassDeclaration(node, options) {
    const methods = (node.body || [])
      .filter((m) => m && m.type === "MethodDefinition")
      .map((m) => ({
        type: "MethodDefinition",
        key: normalizeNode(m.key, options),
        params: normalizeArray(m.params, options),
        body: normalizeNode(m.body, options),
        kind: m.kind || "method",
        static: Boolean(m.static),
      }));
    return {
      type: "ClassDeclaration",
      id: normalizeNode(node.id, options),
      superClass: normalizeNode(node.superClass, options),
      body: methods,
    };
  },

  ConditionalExpression(node, options) {
    return {
      type: "ConditionalExpression",
      test: normalizeNode(node.test, options),
      consequent: normalizeNode(node.consequent, options),
      alternate: normalizeNode(node.alternate, options),
    };
  },

  BlockStatement(node, options) {
    return {
      type: "BlockStatement",
      body: normalizeArray(node.body, options),
    };
  },

  FunctionDeclaration(node, options) {
    return {
      type: "FunctionDeclaration",
      id: normalizeNode(node.id, options),
      params: normalizeArray(node.params, options),
      body: normalizeNode(node.body, options),
    };
  },

  FunctionExpression(node, options) {
    return {
      type: "FunctionExpression",
      id: normalizeNode(node.id, options),
      params: normalizeArray(node.params, options),
      body: normalizeNode(node.body, options),
      async: Boolean(node.async),
      generator: Boolean(node.generator),
    };
  },

  ArrowFunction(node, options) {
    const params = normalizeArray(node.params, options);
    let body = normalizeNode(node.body, options);

    // Arrow functions may return an ExpressionStatement wrapper; unwrap it.
    if (body && body.type === "ExpressionStatement") {
      body = {
        type: "BlockStatement",
        body: [
          {
            type: "ReturnStatement",
            argument: body.expression,
          },
        ],
      };
    }

    return {
      type: "ArrowFunctionExpression",
      params,
      body,
      async: Boolean(node.isAsync),
    };
  },

  TryStatement(node, options) {
    const block = normalizeNode(node.block, options);
    let handler = null;
    if (node.handler) {
      handler = {
        type: "CatchClause",
        param: normalizeNode(node.handler.param, options),
        body: normalizeNode(node.handler.body, options),
      };
    }
    const finalizer = normalizeNode(node.finalizer, options);
    return {
      type: "TryStatement",
      block,
      handler,
      finalizer,
    };
  },
};

function normalizeArray(items, options) {
  if (!Array.isArray(items)) {
    return [];
  }
  // Map and flatten a single level to handle nested arrays gracefully
  const out = [];
  for (const item of items) {
    if (Array.isArray(item)) {
      const nested = normalizeArray(item, options);
      for (const n of nested) out.push(n);
    } else {
      const n = normalizeNode(item, options);
      if (n) out.push(n);
    }
  }
  return out;
}

function cloneShallow(object, options) {
  if (!object || typeof object !== "object") {
    return object;
  }
  const copy = { type: object.type };
  for (const [key, value] of Object.entries(object)) {
    if (shouldSkipCloneKey(key)) continue;
    copy[key] = cloneValue(value, options);
  }
  return copy;
}

function shouldSkipCloneKey(key) {
  if (key === "type") return true;
  // Skip back-references commonly used by some parsers to link parent nodes
  if (key === "parent" || key === "_parent") return true;
  return false;
}

function cloneValue(value, options) {
  if (Array.isArray(value)) {
    return value.map((item) => normalizeNode(item, options));
  }
  if (value && typeof value === "object" && value.type) {
    return normalizeNode(value, options);
  }
  return value;
<<<<<<< HEAD
  }
=======
}
>>>>>>> 18900390

function tryFallbackParse(source) {
  if (typeof source !== "string") return null;
  const destructureMatch = source.match(/^\s*(?:const|let|var)\s*\[([^\]]+)\]\s*=\s*([^;]+)\s*;?/);
  if (destructureMatch) {
    const elements = destructureMatch[1]
      .split(",")
      .map((s) => s.trim())
      .map((name) => (name ? { type: "Identifier", name } : null));
    const initName = destructureMatch[2].trim();
    return {
      type: "Program",
      body: [
        {
          type: "VariableDeclaration",
          kind: "const",
          declarations: [
            {
              type: "VariableDeclarator",
              id: { type: "ArrayPattern", elements },
              init: { type: "Identifier", name: initName },
            },
          ],
        },
      ],
    };
  }
  return null;
}

module.exports = {
  normalizeProgram,
  normalizeNode,
};<|MERGE_RESOLUTION|>--- conflicted
+++ resolved
@@ -374,11 +374,8 @@
     return normalizeNode(value, options);
   }
   return value;
-<<<<<<< HEAD
-  }
-=======
-}
->>>>>>> 18900390
+  }
+}
 
 function tryFallbackParse(source) {
   if (typeof source !== "string") return null;
