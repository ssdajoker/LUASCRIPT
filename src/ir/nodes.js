--- conflicted
+++ resolved
@@ -716,8 +716,6 @@
     }
 }
 
-<<<<<<< HEAD
-=======
 /**
  * Helper function to infer the literal kind from a value
  */
@@ -740,7 +738,6 @@
     return "unknown";
 }
 
->>>>>>> d8ce501f
 class IRNodeFactory {
   constructor(options = {}) {
     const { idGenerator = new BalancedTernaryIdGenerator() } = options;
@@ -1091,9 +1088,5 @@
     Literal,
     Assignment,
     Conditional,
-<<<<<<< HEAD
-    IRNodeFactory
-=======
     IRNodeFactory,
->>>>>>> d8ce501f
 };