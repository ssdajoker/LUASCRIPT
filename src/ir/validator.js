"use strict";

/**
 * LUASCRIPT IR Validator
 * 
 * Validates IR nodes for correctness and type consistency.
 */

const { NodeCategory } = require('./nodes');

class ValidationError extends Error {
    constructor(message, node) {
        super(message);
        this.name = 'ValidationError';
        this.node = node;
    }
}

class IRValidator {
    constructor(options = {}) {
        this.options = {
            strictTypes: options.strictTypes !== false,
            allowImplicitConversions: options.allowImplicitConversions !== false,
            ...options
        };
        this.errors = [];
        this.warnings = [];
    }

    /**
     * Validate an IR node and its children
     */
    validate(node) {
        this.errors = [];
        this.warnings = [];

        try {
            this.visitNode(node);
        } catch (error) {
            if (error instanceof ValidationError) {
                this.errors.push(error);
            } else {
                throw error;
            }
        }

        return {
            valid: this.errors.length === 0,
            errors: this.errors,
            warnings: this.warnings
        };
    }

    /**
     * Visit a node and validate it
     */
    visitNode(node) {
        if (!node || !node.kind) {
            throw new ValidationError('Invalid node: missing kind', node);
        }

        switch (node.kind) {
            case NodeCategory.PROGRAM:
                return this.validateProgram(node);
            case NodeCategory.FUNCTION_DECL:
                return this.validateFunctionDecl(node);
            case NodeCategory.VAR_DECL:
                return this.validateVarDecl(node);
            case NodeCategory.PARAMETER:
                return this.validateParameter(node);
            case NodeCategory.BLOCK:
                return this.validateBlock(node);
            case NodeCategory.RETURN:
                return this.validateReturn(node);
            case NodeCategory.IF:
                return this.validateIf(node);
            case NodeCategory.WHILE:
            case NodeCategory.DO_WHILE:
                return this.validateWhile(node);
            case NodeCategory.FOR:
                return this.validateFor(node);
            case NodeCategory.SWITCH:
                return this.validateSwitch(node);
            case NodeCategory.CASE:
                return this.validateCase(node);
            case NodeCategory.BREAK:
            case NodeCategory.CONTINUE:
                return true; // Always valid
            case NodeCategory.EXPRESSION_STMT:
                return this.validateExpressionStmt(node);
            case NodeCategory.BINARY_OP:
                return this.validateBinaryOp(node);
            case NodeCategory.UNARY_OP:
                return this.validateUnaryOp(node);
            case NodeCategory.CALL:
                return this.validateCall(node);
            case NodeCategory.MEMBER:
                return this.validateMember(node);
            case NodeCategory.ARRAY_LITERAL:
                return this.validateArrayLiteral(node);
            case NodeCategory.OBJECT_LITERAL:
                return this.validateObjectLiteral(node);
            case NodeCategory.PROPERTY:
                return this.validateProperty(node);
            case NodeCategory.IDENTIFIER:
                return this.validateIdentifier(node);
            case NodeCategory.LITERAL:
                return this.validateLiteral(node);
            case NodeCategory.ASSIGNMENT:
                return this.validateAssignment(node);
            case NodeCategory.CONDITIONAL:
                return this.validateConditional(node);
            default:
                throw new ValidationError(`Unknown node kind: ${node.kind}`, node);
        }
    }

    // ========== VALIDATION METHODS ==========

    validateProgram(node) {
        if (!Array.isArray(node.body)) {
            throw new ValidationError('Program body must be an array', node);
        }
        node.body.forEach(stmt => this.visitNode(stmt));
        return true;
    }

    validateFunctionDecl(node) {
        // Allow anonymous functions (name can be null or undefined)
        if (node.name !== undefined && node.name !== null && typeof node.name !== 'string') {
            throw new ValidationError('Function name must be a string when provided', node);
        }
        if (!Array.isArray(node.parameters)) {
            throw new ValidationError('Function parameters must be an array', node);
        }
        node.parameters.forEach(param => this.visitNode(param));
        this.visitNode(node.body);
        return true;
    }

    validateVarDecl(node) {
        if (!node.name || typeof node.name !== 'string') {
            throw new ValidationError('Variable declaration must have a name', node);
        }
        if (node.init) {
            this.visitNode(node.init);
        }
        return true;
    }

    validateParameter(node) {
        if (!node.name || typeof node.name !== 'string') {
            throw new ValidationError('Parameter must have a name', node);
        }
        if (node.defaultValue) {
            this.visitNode(node.defaultValue);
        }
        return true;
    }

    validateBlock(node) {
        if (!Array.isArray(node.statements)) {
            throw new ValidationError('Block statements must be an array', node);
        }
        node.statements.forEach(stmt => this.visitNode(stmt));
        return true;
    }

    validateReturn(node) {
        if (node.value) {
            this.visitNode(node.value);
        }
        return true;
    }

    validateIf(node) {
        this.visitNode(node.condition);
        this.visitNode(node.consequent);
        if (node.alternate) {
            this.visitNode(node.alternate);
        }
        return true;
    }

    validateWhile(node) {
        this.visitNode(node.condition);
        this.visitNode(node.body);
        return true;
    }

    validateFor(node) {
        if (node.init) this.visitNode(node.init);
        if (node.condition) this.visitNode(node.condition);
        if (node.update) this.visitNode(node.update);
        this.visitNode(node.body);
        return true;
    }

    validateSwitch(node) {
        this.visitNode(node.discriminant);
        if (!Array.isArray(node.cases)) {
            throw new ValidationError('Switch cases must be an array', node);
        }
        node.cases.forEach(c => this.visitNode(c));
        return true;
    }

    validateCase(node) {
        if (node.test) {
            this.visitNode(node.test);
        }
        if (!Array.isArray(node.consequent)) {
            throw new ValidationError('Case consequent must be an array', node);
        }
        node.consequent.forEach(stmt => this.visitNode(stmt));
        return true;
    }

    validateExpressionStmt(node) {
        this.visitNode(node.expression);
        return true;
    }

    validateBinaryOp(node) {
        if (!node.operator) {
            throw new ValidationError('Binary operation must have an operator', node);
        }
        this.visitNode(node.left);
        this.visitNode(node.right);
        return true;
    }

    validateUnaryOp(node) {
        if (!node.operator) {
            throw new ValidationError('Unary operation must have an operator', node);
        }
        this.visitNode(node.operand);
        return true;
    }

    validateCall(node) {
        this.visitNode(node.callee);
        if (!Array.isArray(node.args)) {
            throw new ValidationError('Call arguments must be an array', node);
        }
        node.args.forEach(arg => this.visitNode(arg));
        return true;
    }

    validateMember(node) {
        this.visitNode(node.object);
        this.visitNode(node.property);
        return true;
    }

    validateArrayLiteral(node) {
        if (!Array.isArray(node.elements)) {
            throw new ValidationError('Array elements must be an array', node);
        }
        node.elements.forEach(el => {
            if (el) this.visitNode(el);
        });
        return true;
    }

    validateObjectLiteral(node) {
        if (!Array.isArray(node.properties)) {
            throw new ValidationError('Object properties must be an array', node);
        }
        node.properties.forEach(prop => this.visitNode(prop));
        return true;
    }

    validateProperty(node) {
        this.visitNode(node.key);
        this.visitNode(node.value);
        return true;
    }

    validateIdentifier(node) {
        if (!node.name || typeof node.name !== 'string') {
            throw new ValidationError('Identifier must have a name', node);
        }
        return true;
    }

    validateLiteral(node) {
        // Literals are always valid
        return true;
    }

    validateAssignment(node) {
        if (!node.operator) {
            throw new ValidationError('Assignment must have an operator', node);
        }
        this.visitNode(node.left);
        this.visitNode(node.right);
        return true;
    }

    validateConditional(node) {
        this.visitNode(node.condition);
        this.visitNode(node.consequent);
        this.visitNode(node.alternate);
        return true;
    }

    /**
     * Add a warning
     */
    warn(message, node) {
        this.warnings.push({ message, node });
    }

    /**
     * Add an error
     */
    error(message, node) {
        this.errors.push(new ValidationError(message, node));
    }
}

<<<<<<< HEAD
"use strict";
=======
module.exports = {
    IRValidator,
    ValidationError
};
>>>>>>> d8ce501f

const { encodeBalancedTernary } = require("./idGenerator");

/**
 * Lightweight structural validator for canonical IR artifacts.
 * Not a full JSON schema implementation, but enforces the invariants we care about today.
 */
function validateIR(ir) {
  const errors = [];

  if (!ir || typeof ir !== "object") {
    return { ok: false, errors: ["IR root must be an object"] };
  }

  if (!ir.schemaVersion) {
    errors.push("schemaVersion missing");
  }

  if (!ir.module || typeof ir.module !== "object") {
    errors.push("module missing");
    return { ok: false, errors };
  }

  const moduleBody = ir.module.body || [];
  const nodes = ir.nodes || {};

  if (!Array.isArray(moduleBody)) {
    errors.push("module.body must be an array");
  }

  if (typeof ir.module.id !== "string") {
    errors.push("module.id must be a string");
  } else if (!isBalancedTernaryIdentifier(ir.module.id)) {
    errors.push(`module.id is not balanced-ternary encoded: ${ir.module.id}`);
  }

  moduleBody.forEach((nodeId, idx) => {
    if (typeof nodeId !== "string") {
      errors.push(`module.body[${idx}] must be a string`);
      return;
    }
    if (!nodes[nodeId]) {
      errors.push(`module.body[${idx}] references missing node ${nodeId}`);
    }
  });

  // Allowed node kinds (keep permissive; extend as spec evolves)
  const allowedKinds = new Set([
    "Identifier",
    "Literal",
    "BinaryExpression",
    "LogicalExpression",
    "AssignmentExpression",
    "UpdateExpression",
    "ConditionalExpression",
    "CallExpression",
    "MemberExpression",
    "NewExpression",
    "ArrayExpression",
    "ObjectExpression",
    "TemplateLiteral",
    "ArrowFunctionExpression",
    "FunctionDeclaration",
    "VariableDeclaration",
    "BlockStatement",
    "ExpressionStatement",
    "ReturnStatement",
    "IfStatement",
    "SwitchStatement",
    "ForStatement",
    "ForOfStatement",
    "WhileStatement",
    "DoWhileStatement",
    "BreakStatement",
    "ContinueStatement",
    "ThrowStatement",
    "TryStatement",
    "ImportDeclaration",
    "ExportDeclaration",
    "ClassDeclaration",
    "ClassBody",
    "MethodDefinition",
    "Property",
    "ObjectPattern",
    "ArrayPattern",
    "RestElement",
    "AssignmentPattern",
    "ProgramComment"
  ]);

  // Validate nodes
  Object.entries(nodes).forEach(([nodeId, node]) => {
    if (!isBalancedTernaryIdentifier(nodeId)) {
      errors.push(`Node id ${nodeId} is not balanced-ternary encoded`);
    }
    if (!node.kind || typeof node.kind !== "string") {
      errors.push(`Node ${nodeId} missing kind`);
    } else if (!allowedKinds.has(node.kind)) {
      // Do not hard-fail unknown kinds yet; record a soft error
      errors.push(`Node ${nodeId} has unknown kind ${node.kind}`);
    }

    // Basic span shape validation (if present)
    if (node.span != null) {
      const s = node.span;
      if (!s.start || !s.end) {
        errors.push(`Node ${nodeId} has malformed span (missing start/end)`);
      } else if (!isFiniteNumber(s.start.line) || !isFiniteNumber(s.start.column) || !isFiniteNumber(s.start.offset) ||
                 !isFiniteNumber(s.end.line)   || !isFiniteNumber(s.end.column)   || !isFiniteNumber(s.end.offset)) {
        errors.push(`Node ${nodeId} has invalid span numbers`);
      }
    }

    // Validate FunctionDeclaration meta.cfg shape when present
    if (node.kind === "FunctionDeclaration" && node.meta && node.meta.cfg != null && typeof node.meta.cfg !== "object") {
      errors.push(`Node ${nodeId} FunctionDeclaration meta.cfg must be an object when present`);
    }

    // VariableDeclaration: declarations[].kind should match declarationKind when used
    if (node.kind === "VariableDeclaration") {
      const declKind = node.declarationKind || null;
      if (Array.isArray(node.declarations)) {
        node.declarations.forEach((d, i) => {
          if (d && d.kind && declKind && d.kind !== declKind) {
            errors.push(`VariableDeclaration ${nodeId} declarations[${i}].kind (${d.kind}) does not match declarationKind (${declKind})`);
          }
        });
      }
    }
  });

  // Optional: validate metaPerf if present
  if (ir.module && ir.module.metadata && ir.module.metadata.metaPerf) {
    const mp = ir.module.metadata.metaPerf;
    ["parseMs", "normalizeMs", "lowerMs", "totalMs", "nodeCount"].forEach((k) => {
      if (typeof mp[k] !== "number") {
        errors.push(`module.metadata.metaPerf.${k} must be a number`);
      }
    });
  }

  // Optional: Validate CFG linkage if controlFlowGraphs present
  const cfgs = ir.controlFlowGraphs || null;
  if (cfgs) {
    Object.entries(nodes).forEach(([nodeId, node]) => {
      if (node.kind === "FunctionDeclaration" && node.meta && node.meta.cfg) {
        const { id: cfgId, entry, exit } = node.meta.cfg;
        if (!cfgId || !cfgs[cfgId]) {
          errors.push(`Function ${nodeId} references missing CFG ${cfgId}`);
        } else {
          const graph = cfgs[cfgId];
          const blockIds = new Set((graph.blocks || []).map((b) => b.id));
          if (entry && !blockIds.has(entry)) errors.push(`Function ${nodeId} cfg.entry ${entry} not in CFG`);
          if (exit && !blockIds.has(exit)) errors.push(`Function ${nodeId} cfg.exit ${exit} not in CFG`);

          // If function has a body pointing to a BlockStatement, ensure CFG entry block statements are a subset
          if (entry) {
            const entryBlock = (graph.blocks || []).find((b) => b.id === entry);
            const bodyRef = node.body;
            if (bodyRef && nodes[bodyRef] && nodes[bodyRef].kind === "BlockStatement") {
              const bodyStatements = nodes[bodyRef].statements || [];
              const entryStatements = (entryBlock && entryBlock.statements) || [];
              // Require entry statements to be a subset of function body statements (order not enforced here)
              const bodySet = new Set(Array.isArray(bodyStatements) ? bodyStatements : []);
              const allReachable = (Array.isArray(entryStatements) ? entryStatements : []).every((s) => bodySet.has(s));
              if (!allReachable) {
                errors.push(`Function ${nodeId} cfg.entry statements must be subset of function body statements`);
              }
            }
          }
        }
      }
    });
  }

  return { ok: errors.length === 0, errors };
}

function isFiniteNumber(v) {
  return typeof v === "number" && Number.isFinite(v);
}

/**
 * Checks whether an identifier follows the PREFIX_digits pattern with balanced ternary digits.
 */
function isBalancedTernaryIdentifier(identifier) {
  if (typeof identifier !== "string" || !identifier.includes("_")) {
    return false;
  }
  const [prefix, digits] = identifier.split("_");
  if (!prefix || !digits) {
    return false;
  }
  return /^[T01]+$/.test(digits);
}

// Exported for testing convenience.
function decodeBalancedTernaryString(encoded) {
  let value = 0;
  for (let i = 0; i < encoded.length; i += 1) {
    const digit = encoded[i];
    value *= 3;
    if (digit === "1") {
      value += 1;
    } else if (digit === "T") {
      value -= 1;
    } else if (digit !== "0") {
      throw new Error(`Invalid balanced ternary digit: ${digit}`);
    }
  }
  return value;
}

module.exports = {
  validateIR,
  isBalancedTernaryIdentifier,
  decodeBalancedTernaryString,
  encodeBalancedTernary,
  IRValidator,
  ValidationError,
};<|MERGE_RESOLUTION|>--- conflicted
+++ resolved
@@ -320,14 +320,10 @@
     }
 }
 
-<<<<<<< HEAD
-"use strict";
-=======
 module.exports = {
     IRValidator,
     ValidationError
 };
->>>>>>> d8ce501f
 
 const { encodeBalancedTernary } = require("./idGenerator");
 
