const fs = require('fs');
const path = require('path');

const DEFAULT_INSTRUCTIONS = 'copilot-instructions.md';
const PRIORITY_MCP_KEYS = [
  'MCP_DOC_INDEX_ENDPOINT',
  'MCP_FLAKE_DB_ENDPOINT',
  'MCP_IR_SCHEMA_ENDPOINT',
];

const GEMINI_INSTRUCTIONS = 'gemini-instructions.md';
const COORDINATION_DOC = 'assistant_coordination.md';

function listMcpKeys() {
  const envKeys = Object.keys(process.env).filter((key) => /^MCP_.*_ENDPOINT$/.test(key));
  const nonPriorityEnvKeys = envKeys.filter((key) => !PRIORITY_MCP_KEYS.includes(key)).sort();
  return [...PRIORITY_MCP_KEYS, ...nonPriorityEnvKeys];
}

function collectMcpEndpoints() {
  const keys = listMcpKeys();
  const entries = keys.map((key) => ({ key, url: (process.env[key] || '').trim() }));
  const endpoints = Object.fromEntries(entries.filter((e) => e.url).map((e) => [e.key, e.url]));
  return {
    keys,
    entries,
    endpoints,
    envString: JSON.stringify(endpoints),
  };
}

function loadInstructions(baseDir = process.cwd(), explicitPath, fallback) {
  const configuredPath = explicitPath || fallback;
  const resolvedPath = path.isAbsolute(configuredPath)
    ? configuredPath
    : path.join(baseDir, configuredPath);

  let content = '';
  let exists = false;

  try {
    content = fs.readFileSync(resolvedPath, 'utf8');
    exists = true;
  } catch (err) {
    content = '';
    exists = false;
  }

  const excerpt = content.slice(0, 2000);
  return {
    path: path.relative(baseDir, resolvedPath),
    exists,
    bytes: Buffer.byteLength(content, 'utf8'),
    excerpt,
  };
}

function loadCopilotInstructions(baseDir, explicitPath) {
  return loadInstructions(baseDir, explicitPath, DEFAULT_INSTRUCTIONS);
}

function loadGeminiInstructions(baseDir, explicitPath) {
  return loadInstructions(baseDir, explicitPath, GEMINI_INSTRUCTIONS);
}

<<<<<<< HEAD
function writeContextArtifacts({ harnessSummary, outDir, runInfo = {} }) {
  // Use default path if outDir is not provided or is explicitly undefined/null
  const outputDir = outDir ?? path.join(process.cwd(), 'artifacts');
  fs.mkdirSync(outputDir, { recursive: true });
  const instructions = loadInstructions(process.cwd(), process.env.COPILOT_INSTRUCTIONS_PATH, DEFAULT_INSTRUCTIONS);
=======
function writeContextArtifacts({ harnessSummary, outDir = path.join(process.cwd(), 'artifacts'), runInfo = {} }) {
  fs.mkdirSync(outDir, { recursive: true });
  const copilotInstructions = loadInstructions(process.cwd(), process.env.COPILOT_INSTRUCTIONS_PATH, DEFAULT_INSTRUCTIONS);
>>>>>>> 0fdd6090
  const geminiInstructions = loadInstructions(process.cwd(), process.env.GEMINI_INSTRUCTIONS_PATH, GEMINI_INSTRUCTIONS);
  const coordination = loadInstructions(process.cwd(), process.env.ASSISTANT_COORD_PATH, COORDINATION_DOC);
  const mcp = collectMcpEndpoints();
  
  // Legacy payload format for backwards compatibility (Copilot-focused)
  const payload = { ...harnessSummary, mcp, instructions: copilotInstructions };
  
  // Full context pack with all instructions types (neutral format)
  const contextPack = {
    generatedAt: new Date().toISOString(),
    run: runInfo,
    instructions: copilotInstructions,
    geminiInstructions,
    coordination,
    mcp,
    harness: harnessSummary,
  };

<<<<<<< HEAD
  // Copilot-oriented bundle
  fs.writeFileSync(path.join(outputDir, 'harness_results.json'), JSON.stringify(payload, null, 2));
  fs.writeFileSync(path.join(outputDir, 'context_pack.json'), JSON.stringify(contextPack, null, 2));
=======
  // Write artifacts
  fs.writeFileSync(path.join(outDir, 'harness_results.json'), JSON.stringify(payload, null, 2));
  fs.writeFileSync(path.join(outDir, 'context_pack.json'), JSON.stringify(contextPack, null, 2));
>>>>>>> 0fdd6090

  // Gemini-oriented bundle: swap instruction priorities for Gemini consumers
  const geminiPack = {
    ...contextPack,
    target: 'gemini',
    instructions: geminiInstructions,
    copilotInstructions,
  };
  fs.writeFileSync(path.join(outputDir, 'context_pack_gemini.json'), JSON.stringify(geminiPack, null, 2));

  return { payload, contextPack };
}

module.exports = {
  DEFAULT_INSTRUCTIONS,
  GEMINI_INSTRUCTIONS,
  COORDINATION_DOC,
  PRIORITY_MCP_KEYS,
  collectMcpEndpoints,
  loadInstructions,
  loadCopilotInstructions,
  loadGeminiInstructions,
  writeContextArtifacts,
};<|MERGE_RESOLUTION|>--- conflicted
+++ resolved
@@ -63,17 +63,9 @@
   return loadInstructions(baseDir, explicitPath, GEMINI_INSTRUCTIONS);
 }
 
-<<<<<<< HEAD
-function writeContextArtifacts({ harnessSummary, outDir, runInfo = {} }) {
-  // Use default path if outDir is not provided or is explicitly undefined/null
-  const outputDir = outDir ?? path.join(process.cwd(), 'artifacts');
-  fs.mkdirSync(outputDir, { recursive: true });
-  const instructions = loadInstructions(process.cwd(), process.env.COPILOT_INSTRUCTIONS_PATH, DEFAULT_INSTRUCTIONS);
-=======
 function writeContextArtifacts({ harnessSummary, outDir = path.join(process.cwd(), 'artifacts'), runInfo = {} }) {
   fs.mkdirSync(outDir, { recursive: true });
   const copilotInstructions = loadInstructions(process.cwd(), process.env.COPILOT_INSTRUCTIONS_PATH, DEFAULT_INSTRUCTIONS);
->>>>>>> 0fdd6090
   const geminiInstructions = loadInstructions(process.cwd(), process.env.GEMINI_INSTRUCTIONS_PATH, GEMINI_INSTRUCTIONS);
   const coordination = loadInstructions(process.cwd(), process.env.ASSISTANT_COORD_PATH, COORDINATION_DOC);
   const mcp = collectMcpEndpoints();
@@ -92,15 +84,9 @@
     harness: harnessSummary,
   };
 
-<<<<<<< HEAD
-  // Copilot-oriented bundle
-  fs.writeFileSync(path.join(outputDir, 'harness_results.json'), JSON.stringify(payload, null, 2));
-  fs.writeFileSync(path.join(outputDir, 'context_pack.json'), JSON.stringify(contextPack, null, 2));
-=======
   // Write artifacts
   fs.writeFileSync(path.join(outDir, 'harness_results.json'), JSON.stringify(payload, null, 2));
   fs.writeFileSync(path.join(outDir, 'context_pack.json'), JSON.stringify(contextPack, null, 2));
->>>>>>> 0fdd6090
 
   // Gemini-oriented bundle: swap instruction priorities for Gemini consumers
   const geminiPack = {
