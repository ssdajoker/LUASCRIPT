const fs = require('fs');
const path = require('path');

const DEFAULT_INSTRUCTIONS = 'copilot-instructions.md';
const PRIORITY_MCP_KEYS = [
  'MCP_DOC_INDEX_ENDPOINT',
  'MCP_FLAKE_DB_ENDPOINT',
  'MCP_IR_SCHEMA_ENDPOINT',
];

const GEMINI_INSTRUCTIONS = 'gemini-instructions.md';
const COORDINATION_DOC = 'assistant_coordination.md';

function listMcpKeys() {
  const envKeys = Object.keys(process.env).filter((key) => /^MCP_.*_ENDPOINT$/.test(key));
  const nonPriorityEnvKeys = envKeys.filter((key) => !PRIORITY_MCP_KEYS.includes(key)).sort();
  return [...PRIORITY_MCP_KEYS, ...nonPriorityEnvKeys];
}

function collectMcpEndpoints() {
  const keys = listMcpKeys();
  const entries = keys.map((key) => ({ key, url: (process.env[key] || '').trim() }));
  const endpoints = Object.fromEntries(entries.filter((e) => e.url).map((e) => [e.key, e.url]));
  return {
    keys,
    entries,
    endpoints,
    envString: JSON.stringify(endpoints),
  };
}

function loadInstructions(baseDir = process.cwd(), explicitPath, fallback) {
  const configuredPath = explicitPath || fallback;
  const resolvedPath = path.isAbsolute(configuredPath)
    ? configuredPath
    : path.join(baseDir, configuredPath);

  let content = '';
  let exists = false;

  try {
    content = fs.readFileSync(resolvedPath, 'utf8');
    exists = true;
  } catch (err) {
    content = '';
    exists = false;
  }

  const excerpt = content.slice(0, 2000);
  return {
    path: path.relative(baseDir, resolvedPath),
    exists,
    bytes: Buffer.byteLength(content, 'utf8'),
    excerpt,
  };
}

function loadCopilotInstructions(baseDir, explicitPath) {
  return loadInstructions(baseDir, explicitPath, DEFAULT_INSTRUCTIONS);
}

function loadGeminiInstructions(baseDir, explicitPath) {
  return loadInstructions(baseDir, explicitPath, GEMINI_INSTRUCTIONS);
}

function writeContextArtifacts({ harnessSummary, outDir = path.join(process.cwd(), 'artifacts'), runInfo = {} }) {
  fs.mkdirSync(outDir, { recursive: true });
  const copilotInstructions = loadInstructions(process.cwd(), process.env.COPILOT_INSTRUCTIONS_PATH, DEFAULT_INSTRUCTIONS);
  const geminiInstructions = loadInstructions(process.cwd(), process.env.GEMINI_INSTRUCTIONS_PATH, GEMINI_INSTRUCTIONS);
  const coordination = loadInstructions(process.cwd(), process.env.ASSISTANT_COORD_PATH, COORDINATION_DOC);
  const mcp = collectMcpEndpoints();
<<<<<<< HEAD
  const copilotPayload = { ...harnessSummary, mcp, instructions };
=======
  
  // Copilot-oriented bundle (backward compatible with 'instructions' key)
  const payload = { ...harnessSummary, mcp, instructions: copilotInstructions };
>>>>>>> b692d4f0
  const contextPack = {
    generatedAt: new Date().toISOString(),
    run: runInfo,
    instructions: copilotInstructions,
    geminiInstructions,
    coordination,
    mcp,
    harness: harnessSummary,
  };

<<<<<<< HEAD
  // Copilot-oriented bundle
  fs.writeFileSync(path.join(outDir, 'harness_results.json'), JSON.stringify(copilotPayload, null, 2));
  fs.writeFileSync(path.join(outDir, 'context_pack.json'), JSON.stringify(contextPack, null, 2));

  // Gemini-oriented bundle: swap instruction priorities for Gemini consumers
=======
  fs.writeFileSync(path.join(outDir, 'harness_results.json'), JSON.stringify(payload, null, 2));
  fs.writeFileSync(path.join(outDir, 'context_pack.json'), JSON.stringify(contextPack, null, 2));

  // Gemini-oriented bundle (same data, instructions key points to gemini)
>>>>>>> b692d4f0
  const geminiPack = {
    ...contextPack,
    target: 'gemini',
    instructions: geminiInstructions,
    copilotInstructions,
  };
  fs.writeFileSync(path.join(outputDir, 'context_pack_gemini.json'), JSON.stringify(geminiPack, null, 2));

  return { copilotPayload, contextPack };
}

module.exports = {
  DEFAULT_INSTRUCTIONS,
  GEMINI_INSTRUCTIONS,
  COORDINATION_DOC,
  PRIORITY_MCP_KEYS,
  collectMcpEndpoints,
  loadInstructions,
  loadCopilotInstructions,
  loadGeminiInstructions,
  writeContextArtifacts,
};<|MERGE_RESOLUTION|>--- conflicted
+++ resolved
@@ -69,13 +69,9 @@
   const geminiInstructions = loadInstructions(process.cwd(), process.env.GEMINI_INSTRUCTIONS_PATH, GEMINI_INSTRUCTIONS);
   const coordination = loadInstructions(process.cwd(), process.env.ASSISTANT_COORD_PATH, COORDINATION_DOC);
   const mcp = collectMcpEndpoints();
-<<<<<<< HEAD
-  const copilotPayload = { ...harnessSummary, mcp, instructions };
-=======
   
   // Copilot-oriented bundle (backward compatible with 'instructions' key)
   const payload = { ...harnessSummary, mcp, instructions: copilotInstructions };
->>>>>>> b692d4f0
   const contextPack = {
     generatedAt: new Date().toISOString(),
     run: runInfo,
@@ -86,18 +82,10 @@
     harness: harnessSummary,
   };
 
-<<<<<<< HEAD
-  // Copilot-oriented bundle
-  fs.writeFileSync(path.join(outDir, 'harness_results.json'), JSON.stringify(copilotPayload, null, 2));
-  fs.writeFileSync(path.join(outDir, 'context_pack.json'), JSON.stringify(contextPack, null, 2));
-
-  // Gemini-oriented bundle: swap instruction priorities for Gemini consumers
-=======
   fs.writeFileSync(path.join(outDir, 'harness_results.json'), JSON.stringify(payload, null, 2));
   fs.writeFileSync(path.join(outDir, 'context_pack.json'), JSON.stringify(contextPack, null, 2));
 
   // Gemini-oriented bundle (same data, instructions key points to gemini)
->>>>>>> b692d4f0
   const geminiPack = {
     ...contextPack,
     target: 'gemini',
