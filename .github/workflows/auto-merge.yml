name: auto-merge-on-green

on:
  workflow_run:
    workflows: ["matrix-audit"]
    types: [completed]

permissions:
  contents: write
  pull-requests: write

jobs:
  enable-auto-merge:
    if: ${{ github.event.workflow_run.event == 'pull_request' && github.event.workflow_run.conclusion == 'success' }}
    runs-on: ubuntu-latest
    steps:
      - name: Enable auto-merge when checks pass
        uses: actions/github-script@v7
        with:
          github-token: ${{ secrets.GITHUB_TOKEN }}
          script: |
<<<<<<< HEAD
            // Helper function to extract error messages from various error formats
=======
>>>>>>> b692d4f0
            function extractErrorMessage(err) {
              if (typeof err === 'string') {
                return err;
              }
              if (err && typeof err === 'object') {
                if (err.message) {
                  return err.message;
                }
                if (Array.isArray(err.errors) && err.errors[0] && err.errors[0].message) {
                  return err.errors[0].message;
                }
                try {
                  return JSON.stringify(err);
                } catch (jsonErr) {
                  return String(err);
                }
              }
              if (err != null) {
                return String(err);
              }
              return 'Unknown error';
            }
<<<<<<< HEAD

=======
            
>>>>>>> b692d4f0
            const run = context.payload.workflow_run;
            const pr = (run.pull_requests || [])[0];
            if (!pr) {
              core.info('No associated PR; skipping');
              return;
            }
            const prNumber = pr.number;
            const { data: prData } = await github.rest.pulls.get({
              owner: context.repo.owner,
              repo: context.repo.repo,
              pull_number: prNumber,
            });
            if (prData.state !== 'open') {
              core.info('PR is not open; skipping');
              return;
            }
            if (prData.draft) {
              core.info('PR is draft; skipping');
              return;
            }
            const reviews = await github.paginate(github.rest.pulls.listReviews, {
              owner: context.repo.owner,
              repo: context.repo.repo,
              pull_number: prNumber,
              per_page: 100,
            });
            // Determine the latest review per reviewer, then check approvals based on those.
            const latestReviewsByUser = new Map();
            for (const review of reviews) {
              const user = review.user || {};
              if (!review.submitted_at) continue;
              const key = user.id ?? user.login;
              if (!key) continue;
              const existing = latestReviewsByUser.get(key);
              if (!existing) {
                latestReviewsByUser.set(key, review);
                continue;
              }
              const existingTime = existing.submitted_at ? Date.parse(existing.submitted_at) : 0;
              const reviewTime = review.submitted_at ? Date.parse(review.submitted_at) : 0;
              if (reviewTime >= existingTime) {
                latestReviewsByUser.set(key, review);
              }
            }
            const latestReviews = Array.from(latestReviewsByUser.values());
            const hasApproval = latestReviews.some((r) => r.state === 'APPROVED');
            const hasChangesRequested = latestReviews.some((r) => r.state === 'CHANGES_REQUESTED');
            if (!hasApproval) {
              core.info('No approvals yet; skipping');
              return;
            }
            if (hasChangesRequested) {
              core.info('Changes requested; skipping auto-merge');
              return;
            }
            if (prData.auto_merge) {
              core.info('Auto-merge already enabled');
              return;
            }
            try {
              await github.graphql(
                `mutation($pullRequestId: ID!, $mergeMethod: PullRequestMergeMethod!) {
                  enablePullRequestAutoMerge(input: { pullRequestId: $pullRequestId, mergeMethod: $mergeMethod }) {
                    pullRequest { number autoMergeRequest { enabledAt enabledBy { login } } }
                  }
                }`,
                {
                  pullRequestId: prData.node_id,
                  mergeMethod: 'SQUASH',
                }
              );
              core.info(`Auto-merge enabled for PR #${prNumber}`);
            } catch (err) {
              const errorMessage = extractErrorMessage(err);
              core.warning(`Failed to enable auto-merge for PR #${prNumber}: ${errorMessage}`);
            }<|MERGE_RESOLUTION|>--- conflicted
+++ resolved
@@ -19,10 +19,6 @@
         with:
           github-token: ${{ secrets.GITHUB_TOKEN }}
           script: |
-<<<<<<< HEAD
-            // Helper function to extract error messages from various error formats
-=======
->>>>>>> b692d4f0
             function extractErrorMessage(err) {
               if (typeof err === 'string') {
                 return err;
@@ -45,11 +41,7 @@
               }
               return 'Unknown error';
             }
-<<<<<<< HEAD
-
-=======
             
->>>>>>> b692d4f0
             const run = context.payload.workflow_run;
             const pr = (run.pull_requests || [])[0];
             if (!pr) {
