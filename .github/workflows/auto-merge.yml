--- conflicted
+++ resolved
@@ -49,26 +49,20 @@
             const latestReviewsByUser = new Map();
             for (const review of reviews) {
               const user = review.user || {};
-<<<<<<< HEAD
               const key = user.id;
               if (!key) continue;
               if (!review.submitted_at) continue;
-=======
               const key = user.id ?? user.login;
               if (!key) continue;
->>>>>>> b851c1ce
               const existing = latestReviewsByUser.get(key);
               if (!existing) {
                 latestReviewsByUser.set(key, review);
                 continue;
               }
-<<<<<<< HEAD
               const existingTime = Date.parse(existing.submitted_at);
               const reviewTime = Date.parse(review.submitted_at);
-=======
               const existingTime = existing.submitted_at ? Date.parse(existing.submitted_at) : 0;
               const reviewTime = review.submitted_at ? Date.parse(review.submitted_at) : 0;
->>>>>>> b851c1ce
               if (reviewTime >= existingTime) {
                 latestReviewsByUser.set(key, review);
               }
