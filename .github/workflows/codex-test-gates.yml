--- conflicted
+++ resolved
@@ -68,7 +68,6 @@
             fi
           done
 
-<<<<<<< HEAD
       - name: Lint IR code (blocking)
         id: lint-ir
         run: |
@@ -76,12 +75,10 @@
           mkdir -p artifacts/lint
           npx eslint src/ir/**/*.js --max-warnings 0 | tee artifacts/lint/ir-lint.log
         continue-on-error: false
-=======
       - name: Run tiered ESLint (HTML reports)
         id: lint-tiers
         shell: bash
         run: bash scripts/lint_tiers.sh artifacts/lint-reports
->>>>>>> be4a01eb
 
       - name: Upload test artifacts
         if: always()
@@ -89,20 +86,17 @@
         with:
           name: codex-test-results
           path: |
-<<<<<<< HEAD
             artifacts/test/harness-output.log
             artifacts/test/verify-output.log
             artifacts/lint/ir-lint.log
             artifacts/test/parity-output.log
             artifacts/test/harness_results.json
             artifacts/harness_results.json
-=======
             harness-output.log
             verify-output.log
             ir-validation-output.log
             harness_results.json
             artifacts/lint-reports/
->>>>>>> be4a01eb
           retention-days: 30
           if-no-files-found: ignore
 
