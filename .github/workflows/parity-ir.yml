name: Parity and IR Gates

on:
  push:
    branches: [ main ]
  pull_request:
    branches: [ main ]

jobs:
  parity-ir:
    runs-on: ubuntu-latest
    steps:
      - name: Checkout
        uses: actions/checkout@v4

      - name: Setup Node
        uses: actions/setup-node@v4
        with:
          node-version: '20'

      - name: Install dependencies
        run: |
          if [ -f package-lock.json ]; then npm ci; else npm i; fi

      - name: Run parity tests
        run: npm run -s test:parity

      - name: Run IR report
        run: npm run -s ir:report

<<<<<<< HEAD
      - name: Validate IR against JSON Schema
        run: npm run -s ir:validate:schema

      - name: Validate golden IR snapshots
        run: npm run -s ir:golden:check
=======
      - name: Run performance tests
        run: npm run -s test:performance > perf_results.txt 2>&1
        continue-on-error: true

      - name: Compare performance to baseline
        id: perf-check
        run: |
          # Extract performance metrics from results
          PERF_RESULT=$(tail -5 perf_results.txt)
          echo "PERF_RESULT=$PERF_RESULT" >> $GITHUB_OUTPUT
          echo "Performance check: $PERF_RESULT"
          
          # If regression detected (optional blocking logic can be added here)
          if grep -q "regression" perf_results.txt; then
            echo "⚠️ Performance regression detected - see details below"
            cat perf_results.txt
          fi
        shell: bash
        continue-on-error: true
>>>>>>> 9b8155bf

      - name: Upload IR status artifact
        if: always()
        uses: actions/upload-artifact@v4
        with:
          name: canonical_ir_status
          path: reports/canonical_ir_status.md<|MERGE_RESOLUTION|>--- conflicted
+++ resolved
@@ -28,13 +28,6 @@
       - name: Run IR report
         run: npm run -s ir:report
 
-<<<<<<< HEAD
-      - name: Validate IR against JSON Schema
-        run: npm run -s ir:validate:schema
-
-      - name: Validate golden IR snapshots
-        run: npm run -s ir:golden:check
-=======
       - name: Run performance tests
         run: npm run -s test:performance > perf_results.txt 2>&1
         continue-on-error: true
@@ -54,7 +47,6 @@
           fi
         shell: bash
         continue-on-error: true
->>>>>>> 9b8155bf
 
       - name: Upload IR status artifact
         if: always()
