--- conflicted
+++ resolved
@@ -27,10 +27,6 @@
     "ir:validate:schema": "node scripts/validate_ir_schema.js",
     "ir:validate:all": "npm run -s ir:validate && npm run -s ir:validate:schema",
     "ir:golden:check": "node tests/golden_ir/check_golden_ir.js",
-<<<<<<< HEAD
-    "ir:golden:parity": "node tests/golden_ir/compare_pipeline_to_goldens.js",
-=======
->>>>>>> 2a1238c2
     "ir:cli": "node scripts/ir_cli.js",
     "ir:report": "node scripts/generate_ir_status.js",
     "ir:repro": "bash -lc 'npm run -s ir:report >/dev/null 2>&1 && cp reports/canonical_ir_status.md reports/canonical_ir_status.1.md && npm run -s ir:report >/dev/null 2>&1 && diff -u reports/canonical_ir_status.1.md reports/canonical_ir_status.md'",
