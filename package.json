--- conflicted
+++ resolved
@@ -42,12 +42,8 @@
     "test:quick-ugmp": "npm run -s test:core && npm run -s test:parity && npm run -s ir:report",
     "test:normalizer": "node tests/ir/normalizer.smoke.js",
     "test:determinism": "node tests/ir/determinism.test.js",
-<<<<<<< HEAD
-    "ir:emit:goldens": "node tests/emitter/emit_from_goldens.js"
-=======
     "ir:emit:goldens": "node tests/emitter/emit_from_goldens.js",
     "test:scripts": "node tests/scripts/launch_gemini_mcp.test.js && node tests/scripts/context_pack.test.js"
->>>>>>> 5006cec3
   },
   "keywords": [
     "luascript",
