--- conflicted
+++ resolved
@@ -81,12 +81,6 @@
 - `chore:` Build process or auxiliary tool changes
 
 ### Testing Requirements
-<<<<<<< HEAD
-- **Unit tests**: All new code must have >90% coverage
-- **Integration tests**: End-to-end transpilation tests
-- **Performance tests**: Benchmark against previous versions
-- **Manual testing**: Web IDE functionality
-=======
 - **IR harness**: Run `npm run harness` for fast regression coverage (determinism + timing guard, artifacts in [artifacts/harness_results.json](artifacts/harness_results.json)); in CI it is advisory (non-blocking) but still posts summaries/artifacts.
 
 - **Copilot context pack**: Keep [copilot-instructions.md](copilot-instructions.md) current; run `npm run copilot:context` to refresh [artifacts/context_pack.json](artifacts/context_pack.json) (includes MCP endpoints from `MCP_*_ENDPOINT` env and latest harness results). Use `npm run copilot:launch` to emit a `COPILOT_MCP_ENDPOINTS` string and a local endpoints file for Copilot/MCP.
@@ -101,7 +95,6 @@
 - Populate optional env overrides before running: `WORKFLOW`, `RUN_ID` or `GITHUB_RUN_ID`, `GIT_SHA` or `GITHUB_SHA`, and test signals `TEST_STATUS`, `HARNESS_STATUS`, `IR_VALIDATE_STATUS`, `EMIT_GOLDENS_STATUS`, `PERF_STATUS`.
 - Output: [artifacts/status.json](artifacts/status.json) matching [scripts/status_schema.json](scripts/status_schema.json). Fields default to `unknown` if unset.
 - Keep `artifacts/` untracked; it is ignored in version control.
->>>>>>> 998aece8
 
 ### Week 2 Core Features (94% Complete)
 #### Remaining Tasks (6%):
