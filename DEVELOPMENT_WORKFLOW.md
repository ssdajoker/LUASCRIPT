# LUASCRIPT Development Workflow
## Established by Linus Torvalds - GitHub Integration Lead
*"Talk is cheap. Show me the code." - Linus Torvalds*

Status source of truth: `PROJECT_STATUS.md` (all other status docs should align with it). Use `CHECKLIST_PHASES.md` for phase-by-phase acceptance and record deltas in `PROJECT_STATUS.md` before closing any checklist item.

### Repository Structure
```
LUASCRIPT/
├── src/                    # Core transpiler implementation
│   ├── lexer/             # Lexical analysis
│   ├── parser/            # Syntax parsing
│   └── transpiler/        # Code generation
├── tests/                 # Test suite
├── examples/              # Example .ls files and outputs
├── docs/                  # Documentation
├── runtime/               # Runtime environment
├── web_ide/               # Web-based IDE
└── benchmarks/            # Performance testing
```

### Branching Strategy

#### Main Branches
- `main`: Production-ready code, always stable
- `develop`: Integration branch for features
- `release/*`: Release preparation branches

#### Feature Branches
- `feature/*`: New features (e.g., `feature/enhanced-parser`)
- `bugfix/*`: Bug fixes (e.g., `bugfix/lexer-memory-leak`)
- `hotfix/*`: Critical production fixes
- `linus/*`: Linus's integration and infrastructure work

#### Team Member Branches
- `donald/*`: Donald Knuth's algorithm optimizations
- `steve/*`: Steve Jobs's UX and design improvements
- `week2/*`: Week 2 core features completion

### Development Process

#### 1. Feature Development
```bash
git checkout develop
git pull origin develop
git checkout -b feature/your-feature-name
# Make changes
git add .
git commit -m "feat: descriptive commit message"
git push origin feature/your-feature-name
# Create PR to develop branch
```

**IR / emitter changes:**
- Keep `PROJECT_STATUS.md` and `README.md` in sync when touching `src/ir/*` (lowerers, emitters, nodes). Capture new helper injection rules or IR shape changes in the status snapshot.
- Run `npm run ir:validate:all` and `npm run test:parity` locally for IR-affecting work; include the command list in the PR description.

#### 2. Code Review Requirements
- **Mandatory reviewers**: Donald Knuth (algorithms), Steve Jobs (UX)
- **Linus approval required** for: Core architecture, build system, CI/CD
- **Minimum 2 approvals** for any merge to develop
- **All tests must pass** before merge

### Auto-merge on Green (PRs)
- Trigger: after "Parity and IR Gates" workflow succeeds on a PR.
- Requirements: PR is open, non-draft, has at least 1 approval.
- Action: GitHub auto-merge (SQUASH) is enabled automatically; do not manually merge.
- Note: If no approvals yet or PR is draft, auto-merge is skipped until ready.

### Amend Workflow (Conflict Fixes / Bot Noise)
When resolving conflicts or CI-only changes, prefer amending to keep history tidy:

```bash
# after fixing files locally
git add -A
git commit --amend --no-edit
git push --force-with-lease
```

- Use this especially when only generated artifacts or CI configs change.
- Avoid spamming fixup commits; keep PR diffs focused on intent.

### Draft PRs
- Use draft PRs for exploratory work; CI can still run as needed.
- Auto-merge is disabled for drafts, becomes eligible once marked "Ready for review".

### Agent & Bot Workflows
- Auto-fix bot may push commits to refresh IR report/parity artifacts on CI failures.
- Avoid racing the bot: let it finish, then re-run CI or amend if additional fixes are needed.
- See also: .github/workflows/auto-merge.yml and .github/workflows/auto-fix-bot.yml.

#### 3. Release Process
```bash
git checkout develop
git checkout -b release/v1.x.x
# Final testing and bug fixes
git checkout main
git merge release/v1.x.x
git tag v1.x.x
git push origin main --tags
```

### Commit Message Standards
Following conventional commits:
- `feat:` New features
- `fix:` Bug fixes
- `docs:` Documentation changes
- `style:` Code style changes
- `refactor:` Code refactoring
- `test:` Test additions/modifications
- `chore:` Build process or auxiliary tool changes

### Testing Requirements
- **Core gates**: Run `npm run verify` for harness + IR validation + parity + determinism; include `npm run test:parity` and `npm run ir:validate:all` for IR changes as noted in `PROJECT_STATUS.md`.
- **Lua static warnings**: Run `npm run static:warnings` (wraps `scripts/static_warnings_gate.js`) locally before pushing. The gate enforces a zero-warning budget and now blocks CI in both full and lean pipelines.
- **Coverage/performance**: Follow the baselines and thresholds recorded in `PROJECT_STATUS.md` (coverage floor and ±15% performance regression gate). Update the status file if gates change.
- **Manual/UX**: Exercise the web IDE when UI-facing changes land and note results in PR descriptions.

<<<<<<< HEAD
### Quick-start workflow (non-lint)
- Install dependencies: `npm ci`
- Run the fast formatting gate: `npm run -s format:check`
- Run the fast smoke suite: `npm run -s test:smoke`
- Husky pre-commit runs the same format/smoke checks automatically; bypass with `SKIP_FORMAT=1` or `SKIP_TESTS=1` if needed.
=======
### Lint Commands & Weekly Report
- **Tiered ESLint entrypoints** (mirrors `ESLINT_CLEANUP_GUIDE.md` budgets):  
	- Core IR (0 warnings): `npm run lint:core`  
	- Extended IR (≤50 warnings): `npm run lint:extended`  
	- Backends (≤100 warnings): `npm run lint:backends`  
	- General src sweep (≤200 warnings): `npm run lint:all`
- **Weekly lint trend (every Monday UTC)**: run `npm run lint:all:report` (which wraps an `eslint` command to generate `reports/eslint/eslint-weekly-<DATE>.html`), then log warning/error counts in `reports/lint-dashboard.md` (also note latest figures in `PROJECT_STATUS.md`).
>>>>>>> 2c2e1297

### Phase alignment
- Track progress against `CHECKLIST_PHASES.md`; if a claim differs from the canonical snapshot in `PROJECT_STATUS.md`, update the snapshot first, then adjust docs/PR context.

### Emergency Protocols
- **Hotfixes**: Direct to main with immediate team notification
- **Build failures**: Automatic rollback, team alert
- **Security issues**: Private branch, security team review

### Team Responsibilities
- **Linus Torvalds**: GitHub integration, CI/CD, infrastructure
- **Donald Knuth**: Algorithm optimization, performance analysis
- **Steve Jobs**: User experience, interface design, documentation
- **Team**: Code review, testing, feature development

---
*"Talk is cheap. Show me the code." - Linus Torvalds*<|MERGE_RESOLUTION|>--- conflicted
+++ resolved
@@ -116,13 +116,11 @@
 - **Coverage/performance**: Follow the baselines and thresholds recorded in `PROJECT_STATUS.md` (coverage floor and ±15% performance regression gate). Update the status file if gates change.
 - **Manual/UX**: Exercise the web IDE when UI-facing changes land and note results in PR descriptions.
 
-<<<<<<< HEAD
 ### Quick-start workflow (non-lint)
 - Install dependencies: `npm ci`
 - Run the fast formatting gate: `npm run -s format:check`
 - Run the fast smoke suite: `npm run -s test:smoke`
 - Husky pre-commit runs the same format/smoke checks automatically; bypass with `SKIP_FORMAT=1` or `SKIP_TESTS=1` if needed.
-=======
 ### Lint Commands & Weekly Report
 - **Tiered ESLint entrypoints** (mirrors `ESLINT_CLEANUP_GUIDE.md` budgets):  
 	- Core IR (0 warnings): `npm run lint:core`  
@@ -130,7 +128,6 @@
 	- Backends (≤100 warnings): `npm run lint:backends`  
 	- General src sweep (≤200 warnings): `npm run lint:all`
 - **Weekly lint trend (every Monday UTC)**: run `npm run lint:all:report` (which wraps an `eslint` command to generate `reports/eslint/eslint-weekly-<DATE>.html`), then log warning/error counts in `reports/lint-dashboard.md` (also note latest figures in `PROJECT_STATUS.md`).
->>>>>>> 2c2e1297
 
 ### Phase alignment
 - Track progress against `CHECKLIST_PHASES.md`; if a claim differs from the canonical snapshot in `PROJECT_STATUS.md`, update the snapshot first, then adjust docs/PR context.
