# LUASCRIPT

Status source of truth: see `PROJECT_STATUS.md` for current health, gaps, and roadmap. Documentation hub: `docs/INDEX.md`.

## Current status (snapshot)
- **Canonical/Phase1 pipeline**: Passes harness/parity smoke, but the Phase1 parser still lacks pattern/destructuring support; see `PROJECT_STATUS.md` for open gaps.
- **Enhanced pipeline**: Fully operational with 73/73 tests passing under `LUASCRIPT_USE_ENHANCED_IR=1`; helper injection is conditional on coroutine usage and IR validation has stricter JSON checks.
- **Quality gates**: Determinism, IR validation, parity, and coverage entry points live in `package.json`; static warning cleanup and lint/format enforcement remain in progress.

## What this is
LUASCRIPT is a JavaScript-to-Lua transpiler with an IR pipeline, parity tests, and validation gates.

### IR pipelines (what changed)
<<<<<<< HEAD
- **Canonical/Phase1 (`src/ir/lowerer.js`, `src/ir/emitter.js`)**: handles core syntax and now threads identifier-preserving destructuring + class/async/generator lowering into the IR without losing naming. Helper preambles (await/async generator) are only injected when IR nodes or metadata request them.
- **Enhanced (`src/ir/lowerer-enhanced.js`, `src/ir/emitter-enhanced.js`)**: mirrors the canonical path with a per-transpilation IRBuilder reset and coroutine helper injection that matches the canonical emitter gating, reducing Lua preamble noise.
=======
- **Canonical/Phase1 (`src/ir/lowerer.js`, `src/ir/emitter.js`)**: handles core syntax for the baseline pipeline; pattern/destructuring support is deferred to the enhanced path.
- **Enhanced (`src/ir/lowerer-enhanced.js`, `src/ir/emitter-enhanced.js`)**: mirrors the canonical path but adds helper injection for coroutines only when async/await or async generators appear, reducing Lua preamble noise and preserving user identifiers across destructuring/async/generator/class constructs.
>>>>>>> 9596d410
- **Shared IR definitions (`src/ir/nodes.js`)**: stricter JSON validation and clearer factory errors to catch malformed IR earlier in CI/local runs.

## How to use locally
- Install: npm ci
- Quick gate: npm run verify (harness + IR validate + parity + determinism)
- Full tests: npm test
- More scripts: see package.json

## Documentation map
- Wiki home: docs/INDEX.md
- CI/CD: docs/ci-cd/README.md
- Quick start: docs/quick-start/README.md
- Architecture: docs/architecture/README.md
- Timeline / journey: docs/timeline/INDEX.md
- Deprecated/legacy: docs/deprecated/README.md<|MERGE_RESOLUTION|>--- conflicted
+++ resolved
@@ -11,13 +11,10 @@
 LUASCRIPT is a JavaScript-to-Lua transpiler with an IR pipeline, parity tests, and validation gates.
 
 ### IR pipelines (what changed)
-<<<<<<< HEAD
 - **Canonical/Phase1 (`src/ir/lowerer.js`, `src/ir/emitter.js`)**: handles core syntax and now threads identifier-preserving destructuring + class/async/generator lowering into the IR without losing naming. Helper preambles (await/async generator) are only injected when IR nodes or metadata request them.
 - **Enhanced (`src/ir/lowerer-enhanced.js`, `src/ir/emitter-enhanced.js`)**: mirrors the canonical path with a per-transpilation IRBuilder reset and coroutine helper injection that matches the canonical emitter gating, reducing Lua preamble noise.
-=======
 - **Canonical/Phase1 (`src/ir/lowerer.js`, `src/ir/emitter.js`)**: handles core syntax for the baseline pipeline; pattern/destructuring support is deferred to the enhanced path.
 - **Enhanced (`src/ir/lowerer-enhanced.js`, `src/ir/emitter-enhanced.js`)**: mirrors the canonical path but adds helper injection for coroutines only when async/await or async generators appear, reducing Lua preamble noise and preserving user identifiers across destructuring/async/generator/class constructs.
->>>>>>> 9596d410
 - **Shared IR definitions (`src/ir/nodes.js`)**: stricter JSON validation and clearer factory errors to catch malformed IR earlier in CI/local runs.
 
 ## How to use locally
