const assert = require('assert');
const http = require('http');
const https = require('https');
const { URL } = require('url');
const { parseAndLower } = require('../../src/ir/pipeline');
const { emitLuaFromIR } = require('../../src/ir/emitter');
const { validateIR } = require('../../src/ir/validator');
const { writeContextArtifacts } = require('../../scripts/context_pack');

const results = [];

const DOC_ENDPOINT = process.env.MCP_DOC_INDEX_ENDPOINT || '';
const REQUEST_TIMEOUT_MS = 2000;

function fetchDocHints(query) {
  if (!DOC_ENDPOINT) return Promise.resolve(null);
  try {
    const url = new URL(DOC_ENDPOINT);
    if (!url.searchParams.has('q')) {
      url.searchParams.set('q', query.slice(0, 120));
    }
    const client = url.protocol === 'https:' ? https : http;
    return new Promise((resolve) => {
<<<<<<< HEAD
      const req = client.get(url, (res) => {
=======
      const req = client.get(url, { timeout: REQUEST_TIMEOUT_MS }, (res) => {
>>>>>>> e7c39a2f
        const chunks = [];
        res.on('data', (c) => chunks.push(c));
        res.on('end', () => {
          try {
            const body = Buffer.concat(chunks).toString('utf8');
            const json = JSON.parse(body);
            resolve({ ok: res.statusCode, body: json });
          } catch (err) {
            resolve({ ok: res.statusCode, error: err && err.message ? err.message : String(err) });
          }
        });
      });
      req.setTimeout(REQUEST_TIMEOUT_MS);
      req.on('timeout', () => {
        req.destroy();
        resolve({ ok: 0, error: 'timeout' });
      });
      req.on('error', (err) => resolve({ ok: 0, error: err && err.message ? err.message : String(err) }));
    });
  } catch (err) {
    return Promise.resolve(null);
  }
}

function runCase(name, source, expectations) {
  const started = process.hrtime.bigint();

  const ir1 = parseAndLower(source);
  const validation = validateIR(ir1);
  assert.strictEqual(validation.ok, true, `${name} validation failed: ${JSON.stringify(validation)}`);
  const lua1 = emitLuaFromIR(ir1);
  expectations({ lua: lua1, ir: ir1 });

  const ir2 = parseAndLower(source);
  const lua2 = emitLuaFromIR(ir2);
  assert.strictEqual(lua1, lua2, `${name} determinism mismatch between runs`);

  const durationMs = Number(process.hrtime.bigint() - started) / 1_000_000;
  results.push({ name, durationMs, bytes: lua1.length });
  assert.ok(durationMs < 2000, `${name} exceeded 2000ms budget (${durationMs.toFixed(2)}ms)`);

  return lua1;
}

function writeArtifacts(summary) {
  try {
    const runInfo = {
      gitSha: process.env.GITHUB_SHA || null,
      runId: process.env.GITHUB_RUN_ID || null,
      runUrl: process.env.GITHUB_RUN_ID && process.env.GITHUB_REPOSITORY
        ? `https://github.com/${process.env.GITHUB_REPOSITORY}/actions/runs/${process.env.GITHUB_RUN_ID}`
        : null,
    };
    writeContextArtifacts({ harnessSummary: summary, runInfo });
  } catch (err) {
    console.warn('Failed to write harness artifacts:', err && err.stack ? err.stack : err);
  }
}

async function main() {
  let currentCase = null;
  try {
    currentCase = 'optional chaining + nullish coalesce';
    runCase(currentCase, 'const r = (obj?.value ?? 1) | 4;', ({ lua }) => {
      assert.ok(lua.includes('function(__o)'), 'optional guard missing');
      assert.ok(lua.includes('__o ~= nil'), 'optional chain guard condition missing');
      assert.ok(lua.includes('__v == nil then return 1 else return __v'), 'nullish coalesce fallback missing');
      assert.ok(lua.includes('| 4'), 'bitwise OR missing');
    });

    currentCase = 'nullish assignment';
    runCase(currentCase, 'x ??= y;', ({ lua }) => {
      assert.ok(lua.includes('local __val = x'), 'nullish assignment temp missing');
      assert.ok(lua.includes('__val == nil then __val = y'), 'nullish assignment guard missing');
      assert.ok(lua.includes('x = __val'), 'nullish assignment writeback missing');
    });

    currentCase = 'for-of emission';
    runCase(currentCase, 'function sum(items) { let total = 0; for (const v of items) { total += v; } return total; }', ({ lua }) => {
      assert.ok(lua.includes('for __k, v in pairs(items)'), 'for-of should use pairs iterator');
      assert.ok(lua.includes('total = total + v'), 'accumulation missing');
      assert.ok(lua.includes('return total'), 'return total missing');
    });

    currentCase = 'for-of array literal';
    runCase(currentCase, 'function sum(arr) { let s = 0; for (const n of [1,2,3]) { s += n; } return s + arr[0]; }', ({ lua }) => {
      assert.ok(lua.includes('for __k, n in pairs({1, 2, 3})'), 'for-of array literal should desugar to pairs over table');
      assert.ok(lua.includes('s = s + n'), 'accumulation missing in literal loop');
      assert.ok(lua.includes('return s + arr[0]'), 'return expression missing');
    });

    currentCase = 'template literal basic';
    runCase(currentCase, 'function greet(name) { const msg = `hi ${name}!`; return msg; }', ({ lua }) => {
      assert.ok(lua.includes('local msg'), 'template literal binding missing');
      assert.ok(lua.includes('string.format("hi %s!", name)'), 'template literal interpolation missing');
      assert.ok(lua.includes('return msg'), 'template literal return missing');
    });

    currentCase = 'array destructuring';
    runCase(currentCase, 'function pick(foo) { const [a, , c] = foo; return a + c; }', ({ lua }) => {
      assert.ok(lua.includes('local __ds1 = foo'), 'array destruct temp missing');
      assert.ok(lua.includes('__ds1[0]'), 'first element access missing');
      assert.ok(lua.includes('__ds1[1]'), 'third element access missing');
      assert.ok(lua.includes('__ds1[2]'), 'third element access missing');
      assert.ok(lua.match(/return a \+ c/), 'return expression missing');
    });

    /*
    currentCase = 'spread in array literal';
    runCase(currentCase, 'const arr = [1, ...[2, 3], 4];', ({ lua }) => {
    assert.ok(lua.includes('local arr'), 'spread binding missing');
    assert.ok(lua.includes('{1'), 'array literal start missing');
  });

    currentCase = 'rest in function params';
    runCase(currentCase, 'function gather(a, ...rest) { return rest.length; }', ({ lua }) => {
    assert.ok(lua.includes('function gather'), 'function name missing');
    assert.ok(lua.includes('rest'), 'rest param missing');
  });
*/

    currentCase = 'arrow function expression body';
    runCase(currentCase, 'const double = x => x * 2;', ({ lua }) => {
      assert.ok(lua.includes('local double'), 'arrow binding missing');
      assert.ok(lua.includes('function('), 'arrow function missing');
      assert.ok(lua.includes('return'), 'implicit return missing');
    });

    currentCase = 'arrow function block body';
    runCase(currentCase, 'const add = (a, b) => { const sum = a + b; return sum; };', ({ lua }) => {
      assert.ok(lua.includes('local add'), 'arrow binding missing');
      assert.ok(lua.includes('local sum'), 'block body variable missing');
      assert.ok(lua.includes('return sum'), 'explicit return missing');
    });

    /*
    currentCase = 'object property shorthand';
    runCase(currentCase, 'const x = 1; const obj = { x, y: 2 };', ({ lua }) => {
    assert.ok(lua.includes('local x'), 'shorthand source var missing');
    assert.ok(lua.includes('local obj'), 'object binding missing');
    assert.ok(lua.includes('x = x'), 'shorthand expansion missing');
  });
*/

    currentCase = 'computed property names';
    runCase(currentCase, 'const key = "a"; const obj = { [key]: 1 };', ({ lua }) => {
      assert.ok(lua.includes('local key'), 'computed key var missing');
      assert.ok(lua.includes('local obj'), 'object binding missing');
    });

    /*
    currentCase = 'class with methods';
    runCase(currentCase, 'class Counter { inc() { this.n++; } }', ({ lua }) => {
    assert.ok(lua.includes('Counter'), 'class name missing');
    assert.ok(lua.includes('inc'), 'method name missing');
    assert.ok(lua.includes('self'), 'method self reference missing');
  });
*/

    currentCase = 'try-catch block';
    runCase(currentCase, 'function safe() { try { throw new Error("x"); } catch (e) { return e; } }', ({ lua }) => {
      assert.ok(lua.includes('pcall'), 'protected call missing');
      assert.ok(lua.includes('function safe'), 'function declaration missing');
    });

    currentCase = 'switch statement';
    runCase(currentCase, 'function test(x) { switch(x) { case 1: return "one"; default: return "other"; } }', ({ lua }) => {
      assert.ok(lua.includes('if'), 'switch condition missing');
      assert.ok(lua.includes('return'), 'case return missing');
    });

    const slowest = results.slice().sort((a, b) => b.durationMs - a.durationMs)[0];
    writeArtifacts({ summary: { cases: results.length, slowest }, cases: results });
    console.log('harness tests passed');
  } catch (err) {
    console.error('harness tests failed');
    console.error(err && err.stack ? err.stack : err);
    const hint = await fetchDocHints(`${currentCase || 'unknown case'} ${err && err.message ? err.message : ''}`);
    writeArtifacts({ error: err && err.message ? err.message : 'harness failed', cases: results, docHint: hint });
    process.exit(1);
  }
}

main();<|MERGE_RESOLUTION|>--- conflicted
+++ resolved
@@ -21,11 +21,8 @@
     }
     const client = url.protocol === 'https:' ? https : http;
     return new Promise((resolve) => {
-<<<<<<< HEAD
       const req = client.get(url, (res) => {
-=======
       const req = client.get(url, { timeout: REQUEST_TIMEOUT_MS }, (res) => {
->>>>>>> e7c39a2f
         const chunks = [];
         res.on('data', (c) => chunks.push(c));
         res.on('end', () => {
