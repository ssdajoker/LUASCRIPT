const assert = require('assert');
const http = require('http');
const https = require('https');
const { URL } = require('url');
const { parseAndLower } = require('../../src/ir/pipeline');
const { emitLuaFromIR } = require('../../src/ir/emitter');
const { validateIR } = require('../../src/ir/validator');
const { writeContextArtifacts } = require('../../scripts/context_pack');

const results = [];

const DOC_ENDPOINT = process.env.MCP_DOC_INDEX_ENDPOINT || '';
const REQUEST_TIMEOUT_MS = 2000;

function fetchDocHints(query) {
  if (!DOC_ENDPOINT) return Promise.resolve(null);
  try {
    const url = new URL(DOC_ENDPOINT);
    if (!url.searchParams.has('q')) {
      url.searchParams.set('q', query.slice(0, 120));
    }
    const client = url.protocol === 'https:' ? https : http;
    return new Promise((resolve) => {
      const req = client.get(url, (res) => {
        const chunks = [];
        res.on('data', (c) => chunks.push(c));
        res.on('end', () => {
          try {
            const body = Buffer.concat(chunks).toString('utf8');
            const json = JSON.parse(body);
            resolve({ ok: res.statusCode, body: json });
          } catch (err) {
            resolve({ ok: res.statusCode, error: err && err.message ? err.message : String(err) });
          }
        });
      });
      req.setTimeout(REQUEST_TIMEOUT_MS);
      req.on('timeout', () => {
        req.destroy();
        resolve({ ok: 0, error: 'timeout' });
      });
      req.on('error', (err) => resolve({ ok: 0, error: err && err.message ? err.message : String(err) }));
    });
  } catch (err) {
    return Promise.resolve(null);
  }
}

function runCase(name, source, expectations) {
  const started = process.hrtime.bigint();

  const ir1 = parseAndLower(source);
  const validation = validateIR(ir1);
  assert.strictEqual(validation.ok, true, `${name} validation failed: ${JSON.stringify(validation)}`);
  const lua1 = emitLuaFromIR(ir1);
  expectations({ lua: lua1, ir: ir1 });

  const ir2 = parseAndLower(source);
  const lua2 = emitLuaFromIR(ir2);
  assert.strictEqual(lua1, lua2, `${name} determinism mismatch between runs`);

  const durationMs = Number(process.hrtime.bigint() - started) / 1_000_000;
  results.push({ name, durationMs, bytes: lua1.length });
  assert.ok(durationMs < 2000, `${name} exceeded 2000ms budget (${durationMs.toFixed(2)}ms)`);

  return lua1;
}

function writeArtifacts(summary) {
  try {
    const runInfo = {
      gitSha: process.env.GITHUB_SHA || null,
      runId: process.env.GITHUB_RUN_ID || null,
      runUrl: process.env.GITHUB_RUN_ID && process.env.GITHUB_REPOSITORY
        ? `https://github.com/${process.env.GITHUB_REPOSITORY}/actions/runs/${process.env.GITHUB_RUN_ID}`
        : null,
    };
    writeContextArtifacts({ harnessSummary: summary, runInfo });
  } catch (err) {
    console.warn('Failed to write harness artifacts:', err && err.stack ? err.stack : err);
  }
}

async function main() {
  let currentCase = null;
  try {
    currentCase = 'optional chaining + nullish coalesce';
    runCase(currentCase, 'const r = (obj?.value ?? 1) | 4;', ({ lua }) => {
      assert.ok(lua.includes('function(__o)'), 'optional guard missing');
      assert.ok(lua.includes('__o ~= nil'), 'optional chain guard condition missing');
      assert.ok(lua.includes('__v == nil then return 1 else return __v'), 'nullish coalesce fallback missing');
      assert.ok(lua.includes('| 4'), 'bitwise OR missing');
    });

    currentCase = 'nullish assignment';
    runCase(currentCase, 'x ??= y;', ({ lua }) => {
      assert.ok(lua.includes('local __val = x'), 'nullish assignment temp missing');
      assert.ok(lua.includes('__val == nil then __val = y'), 'nullish assignment guard missing');
      assert.ok(lua.includes('x = __val'), 'nullish assignment writeback missing');
    });

    currentCase = 'for-of emission';
    runCase(currentCase, 'function sum(items) { let total = 0; for (const v of items) { total += v; } return total; }', ({ lua }) => {
      assert.ok(lua.includes('for __k, v in pairs(items)'), 'for-of should use pairs iterator');
      assert.ok(lua.includes('total = total + v'), 'accumulation missing');
      assert.ok(lua.includes('return total'), 'return total missing');
    });

    currentCase = 'for-of array literal';
    runCase(currentCase, 'function sum(arr) { let s = 0; for (const n of [1,2,3]) { s += n; } return s + arr[0]; }', ({ lua }) => {
      assert.ok(lua.includes('for __k, n in pairs({1, 2, 3})'), 'for-of array literal should desugar to pairs over table');
      assert.ok(lua.includes('s = s + n'), 'accumulation missing in literal loop');
      assert.ok(lua.includes('return s + arr[0]'), 'return expression missing');
    });

    currentCase = 'template literal basic';
    runCase(currentCase, 'function greet(name) { const msg = `hi ${name}!`; return msg; }', ({ lua }) => {
      assert.ok(lua.includes('local msg'), 'template literal binding missing');
      assert.ok(lua.includes('string.format("hi %s!", name)'), 'template literal interpolation missing');
      assert.ok(lua.includes('return msg'), 'template literal return missing');
    });

    currentCase = 'array destructuring';
    runCase(currentCase, 'function pick(foo) { const [a, , c] = foo; return a + c; }', ({ lua }) => {
      assert.ok(lua.includes('local __ds1 = foo'), 'array destruct temp missing');
      assert.ok(lua.includes('__ds1[0]'), 'first element access missing');
<<<<<<< HEAD
      assert.ok(lua.includes('__ds1[2]'), 'third element access missing');
=======
      assert.ok(lua.includes('__ds1[1]'), 'third element access missing');
>>>>>>> 86805dfc
      assert.ok(lua.match(/return a \+ c/), 'return expression missing');
    });

    /*
    currentCase = 'spread in array literal';
    runCase(currentCase, 'const arr = [1, ...[2, 3], 4];', ({ lua }) => {
    assert.ok(lua.includes('local arr'), 'spread binding missing');
    assert.ok(lua.includes('{1'), 'array literal start missing');
  });

    currentCase = 'rest in function params';
    runCase(currentCase, 'function gather(a, ...rest) { return rest.length; }', ({ lua }) => {
    assert.ok(lua.includes('function gather'), 'function name missing');
    assert.ok(lua.includes('rest'), 'rest param missing');
  });
*/

    currentCase = 'arrow function expression body';
    runCase(currentCase, 'const double = x => x * 2;', ({ lua }) => {
      assert.ok(lua.includes('local double'), 'arrow binding missing');
      assert.ok(lua.includes('function('), 'arrow function missing');
      assert.ok(lua.includes('return'), 'implicit return missing');
    });

    currentCase = 'arrow function block body';
    runCase(currentCase, 'const add = (a, b) => { const sum = a + b; return sum; };', ({ lua }) => {
      assert.ok(lua.includes('local add'), 'arrow binding missing');
      assert.ok(lua.includes('local sum'), 'block body variable missing');
      assert.ok(lua.includes('return sum'), 'explicit return missing');
    });

    /*
    currentCase = 'object property shorthand';
    runCase(currentCase, 'const x = 1; const obj = { x, y: 2 };', ({ lua }) => {
    assert.ok(lua.includes('local x'), 'shorthand source var missing');
    assert.ok(lua.includes('local obj'), 'object binding missing');
    assert.ok(lua.includes('x = x'), 'shorthand expansion missing');
  });
*/

    currentCase = 'computed property names';
    runCase(currentCase, 'const key = "a"; const obj = { [key]: 1 };', ({ lua }) => {
      assert.ok(lua.includes('local key'), 'computed key var missing');
      assert.ok(lua.includes('local obj'), 'object binding missing');
    });

    /*
    currentCase = 'class with methods';
    runCase(currentCase, 'class Counter { inc() { this.n++; } }', ({ lua }) => {
    assert.ok(lua.includes('Counter'), 'class name missing');
    assert.ok(lua.includes('inc'), 'method name missing');
    assert.ok(lua.includes('self'), 'method self reference missing');
  });
*/

    currentCase = 'try-catch block';
    runCase(currentCase, 'function safe() { try { throw new Error("x"); } catch (e) { return e; } }', ({ lua }) => {
      assert.ok(lua.includes('pcall'), 'protected call missing');
      assert.ok(lua.includes('function safe'), 'function declaration missing');
    });

    currentCase = 'switch statement';
    runCase(currentCase, 'function test(x) { switch(x) { case 1: return "one"; default: return "other"; } }', ({ lua }) => {
      assert.ok(lua.includes('if'), 'switch condition missing');
      assert.ok(lua.includes('return'), 'case return missing');
    });

    const slowest = results.slice().sort((a, b) => b.durationMs - a.durationMs)[0];
    writeArtifacts({ summary: { cases: results.length, slowest }, cases: results });
    console.log('harness tests passed');
  } catch (err) {
    console.error('harness tests failed');
    console.error(err && err.stack ? err.stack : err);
    const hint = await fetchDocHints(`${currentCase || 'unknown case'} ${err && err.message ? err.message : ''}`);
    writeArtifacts({ error: err && err.message ? err.message : 'harness failed', cases: results, docHint: hint });
    process.exit(1);
  }
}

main();<|MERGE_RESOLUTION|>--- conflicted
+++ resolved
@@ -124,11 +124,7 @@
     runCase(currentCase, 'function pick(foo) { const [a, , c] = foo; return a + c; }', ({ lua }) => {
       assert.ok(lua.includes('local __ds1 = foo'), 'array destruct temp missing');
       assert.ok(lua.includes('__ds1[0]'), 'first element access missing');
-<<<<<<< HEAD
-      assert.ok(lua.includes('__ds1[2]'), 'third element access missing');
-=======
       assert.ok(lua.includes('__ds1[1]'), 'third element access missing');
->>>>>>> 86805dfc
       assert.ok(lua.match(/return a \+ c/), 'return expression missing');
     });
 
