--- conflicted
+++ resolved
@@ -27,12 +27,9 @@
     process.env.WARN_BUDGET,
     found.abs
   );
-<<<<<<< HEAD
   const enforce = process.env.ENFORCE_WARN_BUDGET === '1';
-=======
   const enforce = process.env.ENFORCE_WARN_BUDGET !== '0';
   const count = countWarnings(found.abs);
->>>>>>> fca873d9
 
   console.log(`Static warnings: ${count} (file: ${found.rel})`);
   console.log(`Budget=${budget}; enforcement=${enforce ? 'on' : 'off'}`);
